package server

import (
	"bytes"
	"io"
	"time"

	"github.com/gogo/protobuf/types"
	"github.com/pachyderm/pachyderm/src/client/pfs"
	"github.com/pachyderm/pachyderm/src/client/pkg/errors"
	"github.com/pachyderm/pachyderm/src/client/pkg/grpcutil"
	"github.com/pachyderm/pachyderm/src/server/pkg/hashtree"
	"github.com/pachyderm/pachyderm/src/server/pkg/serviceenv"
	"github.com/pachyderm/pachyderm/src/server/pkg/storage/fileset"
	"github.com/pachyderm/pachyderm/src/server/pkg/storage/metrics"
	txnenv "github.com/pachyderm/pachyderm/src/server/pkg/transactionenv"
	"golang.org/x/net/context"
)

var _ pfs.APIServer = &apiServerV2{}

var errV1NotImplemented = errors.Errorf("V1 method not implemented")

type apiServerV2 struct {
	*apiServer
	driver *driverV2
}

func newAPIServerV2(env *serviceenv.ServiceEnv, txnEnv *txnenv.TransactionEnv, etcdPrefix string, treeCache *hashtree.Cache, storageRoot string, memoryRequest int64) (*apiServerV2, error) {
	s1, err := newAPIServer(env, txnEnv, etcdPrefix, treeCache, storageRoot, memoryRequest)
	if err != nil {
		return nil, err
	}
	d, err := newDriverV2(env, txnEnv, etcdPrefix, treeCache, storageRoot, memoryRequest)
	if err != nil {
		return nil, err
	}
	s2 := &apiServerV2{
		apiServer: s1,
		driver:    d,
	}
	go func() { s2.env.GetPachClient(context.Background()) }() // Begin dialing connection on startup
	return s2, nil
}

// DeleteRepoInTransaction is identical to DeleteRepo except that it can run
// inside an existing etcd STM transaction.  This is not an RPC.
func (a *apiServerV2) DeleteRepoInTransaction(txnCtx *txnenv.TransactionContext, request *pfs.DeleteRepoRequest) error {
	if request.All {
		return a.driver.deleteAll(txnCtx)
	}
	return a.driver.deleteRepo(txnCtx, request.Repo, request.Force)
}

// FinishCommitInTransaction is identical to FinishCommit except that it can run
// inside an existing etcd STM transaction.  This is not an RPC.
func (a *apiServerV2) FinishCommitInTransaction(txnCtx *txnenv.TransactionContext, request *pfs.FinishCommitRequest) error {
	return metrics.ReportRequest(func() error {
		if request.Empty {
			request.Description += pfs.EmptyStr
		}
		return a.driver.finishCommitV2(txnCtx, request.Commit, request.Description)
	})
}

// DeleteCommitInTransaction is identical to DeleteCommit except that it can run
// inside an existing etcd STM transaction.  This is not an RPC.
func (a *apiServerV2) DeleteCommitInTransaction(txnCtx *txnenv.TransactionContext, request *pfs.DeleteCommitRequest) error {
	return a.driver.deleteCommit(txnCtx, request.Commit)
}

// BuildCommit is not implemented in V2.
func (a *apiServerV2) BuildCommit(_ context.Context, _ *pfs.BuildCommitRequest) (*pfs.Commit, error) {
	return nil, errV1NotImplemented
}

// PutFile is not implemented in V2.
func (a *apiServerV2) PutFile(_ pfs.API_PutFileServer) error {
	return errV1NotImplemented
}

// CopyFile implements the protobuf pfs.CopyFile RPC
func (a *apiServerV2) CopyFile(ctx context.Context, request *pfs.CopyFileRequest) (response *types.Empty, retErr error) {
	func() { a.Log(request, nil, nil, 0) }()
	defer func(start time.Time) { a.Log(request, nil, retErr, time.Since(start)) }(time.Now())
	if err := a.driver.copyFile(a.env.GetPachClient(ctx), request.Src, request.Dst, request.Overwrite); err != nil {
		return nil, err
	}
	return &types.Empty{}, nil
}

// GetFile is not implemented in V2.
func (a *apiServerV2) GetFile(_ *pfs.GetFileRequest, _ pfs.API_GetFileServer) error {
	return errV1NotImplemented
}

// InspectFile implements the protobuf pfs.InspectFile RPC
func (a *apiServerV2) InspectFile(ctx context.Context, request *pfs.InspectFileRequest) (response *pfs.FileInfo, retErr error) {
	func() { a.Log(request, nil, nil, 0) }()
	defer func(start time.Time) { a.Log(request, response, retErr, time.Since(start)) }(time.Now())
	return a.driver.inspectFile(a.env.GetPachClient(ctx), request.File)
}

// ListFile is not implemented in V2.
func (a *apiServerV2) ListFile(_ context.Context, _ *pfs.ListFileRequest) (*pfs.FileInfos, error) {
	return nil, errV1NotImplemented
}

// ListFileStream implements the protobuf pfs.ListFileStream RPC
func (a *apiServerV2) ListFileStream(request *pfs.ListFileRequest, server pfs.API_ListFileStreamServer) (retErr error) {
	func() { a.Log(request, nil, nil, 0) }()
	defer func(start time.Time) { a.Log(request, nil, retErr, time.Since(start)) }(time.Now())
	pachClient := a.env.GetPachClient(server.Context())
	return a.driver.listFileV2(pachClient, request.File, request.Full, request.History, func(fi *pfs.FileInfo) error {
		return server.Send(fi)
	})
}

// WalkFile implements the protobuf pfs.WalkFile RPC
func (a *apiServerV2) WalkFile(request *pfs.WalkFileRequest, server pfs.API_WalkFileServer) (retErr error) {
	func() { a.Log(request, nil, nil, 0) }()
	defer func(start time.Time) { a.Log(request, nil, retErr, time.Since(start)) }(time.Now())
	pachClient := a.env.GetPachClient(server.Context())
	return a.driver.walkFile(pachClient, request.File, func(fi *pfs.FileInfo) error {
		return server.Send(fi)
	})
}

// GlobFile is not implemented in V2.
func (a *apiServerV2) GlobFile(_ context.Context, _ *pfs.GlobFileRequest) (*pfs.FileInfos, error) {
	return nil, errV1NotImplemented
}

// GlobFileStream implements the protobuf pfs.GlobFileStream RPC
func (a *apiServerV2) GlobFileStream(request *pfs.GlobFileRequest, server pfs.API_GlobFileStreamServer) (retErr error) {
	func() { a.Log(request, nil, nil, 0) }()
	defer func(start time.Time) { a.Log(request, nil, retErr, time.Since(start)) }(time.Now())
	return a.driver.globFileV2(a.env.GetPachClient(server.Context()), request.Commit, request.Pattern, func(fi *pfs.FileInfo) error {
		return server.Send(fi)
	})
}

// DeleteFile is not implemented in V2.
func (a *apiServerV2) DeleteFile(ctx context.Context, request *pfs.DeleteFileRequest) (response *types.Empty, retErr error) {
	return nil, errV1NotImplemented
}

// DeleteAll implements the protobuf pfs.DeleteAll RPC
func (a *apiServerV2) DeleteAll(ctx context.Context, request *types.Empty) (response *types.Empty, retErr error) {
	err := a.txnEnv.WithWriteContext(ctx, func(txnCtx *txnenv.TransactionContext) error {
		return a.driver.deleteAll(txnCtx)
	})
	if err != nil {
		return nil, err
	}
	return &types.Empty{}, nil
}

// Fsck is not implemented in V2.
func (a *apiServerV2) Fsck(_ *pfs.FsckRequest, _ pfs.API_FsckServer) error {
	return errV1NotImplemented
}

func (a *apiServerV2) FileOperationV2(server pfs.API_FileOperationV2Server) (retErr error) {
	request, err := server.Recv()
	func() { a.Log(request, nil, nil, 0) }()
	defer func(start time.Time) { a.Log(request, nil, retErr, time.Since(start)) }(time.Now())
	return metrics.ReportRequestWithThroughput(func() (int64, error) {
		if err != nil {
			return 0, err
		}
		var bytesRead int64
		if err := a.driver.fileOperation(a.env.GetPachClient(server.Context()), request.Commit, func(uw *fileset.UnorderedWriter) error {
			for {
				request, err := server.Recv()
				if err != nil {
					if errors.Is(err, io.EOF) {
						return nil
					}
					return err
				}
				// TODO Validation.
				switch op := request.Operation.(type) {
				case *pfs.FileOperationRequestV2_PutTar:
					n, err := putTar(uw, server, op.PutTar)
					bytesRead += n
					if err != nil {
						return err
					}
				case *pfs.FileOperationRequestV2_DeleteFiles:
					if err := deleteFiles(uw, op.DeleteFiles); err != nil {
						return err
					}
				}
			}
		}); err != nil {
			return bytesRead, err
		}
		return bytesRead, server.SendAndClose(&types.Empty{})
	})
}

type fileOpSource interface {
	Recv() (*pfs.FileOperationRequestV2, error)
}

func putTar(uw *fileset.UnorderedWriter, server fileOpSource, req *pfs.PutTarRequestV2) (int64, error) {
	ptr := &putTarReader{
		server: server,
		r:      bytes.NewReader(req.Data),
	}
	err := uw.Put(ptr, req.Overwrite, req.Tag)
	return ptr.bytesRead, err
}

type putTarReader struct {
	server    fileOpSource
	r         *bytes.Reader
	bytesRead int64
}

func (ptr *putTarReader) Read(data []byte) (int, error) {
	for ptr.r.Len() == 0 {
		request, err := ptr.server.Recv()
		if err != nil {
			return 0, err
		}
		op := request.Operation.(*pfs.FileOperationRequestV2_PutTar)
		putTarReq := op.PutTar
		ptr.r = bytes.NewReader(putTarReq.Data)
	}
	n, err := ptr.r.Read(data)
	ptr.bytesRead += int64(n)
	return n, err
}

func deleteFiles(uw *fileset.UnorderedWriter, request *pfs.DeleteFilesRequestV2) error {
	for _, file := range request.Files {
		uw.Delete(file, request.Tag)
	}
	return nil
}

func (a *apiServerV2) GetTarV2(request *pfs.GetTarRequestV2, server pfs.API_GetTarV2Server) (retErr error) {
	func() { a.Log(request, nil, nil, 0) }()
	defer func(start time.Time) { a.Log(request, nil, retErr, time.Since(start)) }(time.Now())
	return metrics.ReportRequestWithThroughput(func() (int64, error) {
		commit := request.File.Commit
		glob := request.File.Path
		gtw := newGetTarWriter(grpcutil.NewStreamingBytesWriter(server))
		err := a.driver.getTar(a.env.GetPachClient(server.Context()), commit, glob, gtw)
		return gtw.bytesWritten, err
	})
}

type getTarWriter struct {
	w            io.Writer
	bytesWritten int64
}

func newGetTarWriter(w io.Writer) *getTarWriter {
	return &getTarWriter{w: w}
}

func (gtw *getTarWriter) Write(data []byte) (int, error) {
	n, err := gtw.w.Write(data)
	gtw.bytesWritten += int64(n)
	return n, err
}

// DiffFileV2 returns the files only in new or only in old
func (a *apiServerV2) DiffFileV2(request *pfs.DiffFileRequest, server pfs.API_DiffFileV2Server) (retErr error) {
	func() { a.Log(request, nil, nil, 0) }()
	defer func(start time.Time) { a.Log(request, nil, retErr, time.Since(start)) }(time.Now())
	return a.driver.diffFileV2(a.env.GetPachClient(server.Context()), request.OldFile, request.NewFile, func(oldFi, newFi *pfs.FileInfo) error {
		return server.Send(&pfs.DiffFileResponseV2{
			OldFile: oldFi,
			NewFile: newFi,
		})
	})
}

// ClearCommitV2 deletes all data in the commit.
func (a *apiServerV2) ClearCommitV2(ctx context.Context, request *pfs.ClearCommitRequestV2) (_ *types.Empty, retErr error) {
	func() { a.Log(request, nil, nil, 0) }()
	defer func(start time.Time) { a.Log(request, nil, retErr, time.Since(start)) }(time.Now())
	return nil, a.driver.clearCommitV2(a.env.GetPachClient(ctx), request.Commit)
}

// CreateTmpFileset implements the pfs.CreateTmpFileSet RPC
func (a *apiServerV2) CreateTmpFileSet(server pfs.API_CreateTmpFileSetServer) error {
	fsID, err := a.driver.createTmpFileSet(server)
	if err != nil {
		return err
	}
	return server.SendAndClose(&pfs.CreateTmpFileSetResponse{
		FilesetId: fsID,
	})
}

// RenewTmpFileSet implements the pfs.RenewTmpFileSet RPC
func (a *apiServerV2) RenewTmpFileSet(ctx context.Context, req *pfs.RenewTmpFileSetRequest) (*types.Empty, error) {
<<<<<<< HEAD
	err := a.driver.renewTmpFileSet(ctx, req.FilesetId, time.Duration(req.Ttl))
=======
	err := a.driver.renewTmpFileSet(ctx, req.FilesetId, time.Duration(req.TtlSeconds)*time.Second)
>>>>>>> fb042339
	if err != nil {
		return nil, err
	}
	return &types.Empty{}, nil
}

// CreateRepoInTransaction is identical to CreateRepo except that it can run
// inside an existing etcd STM transaction.  This is not an RPC.
func (a *apiServerV2) CreateRepoInTransaction(
	txnCtx *txnenv.TransactionContext,
	request *pfs.CreateRepoRequest,
) error {
	if repo := request.GetRepo(); repo != nil && repo.Name == tmpRepo {
		return errors.Errorf("%s is a reserved name", tmpRepo)
	}
	return a.driver.createRepo(txnCtx, request.Repo, request.Description, request.Update)
}<|MERGE_RESOLUTION|>--- conflicted
+++ resolved
@@ -300,12 +300,7 @@
 
 // RenewTmpFileSet implements the pfs.RenewTmpFileSet RPC
 func (a *apiServerV2) RenewTmpFileSet(ctx context.Context, req *pfs.RenewTmpFileSetRequest) (*types.Empty, error) {
-<<<<<<< HEAD
-	err := a.driver.renewTmpFileSet(ctx, req.FilesetId, time.Duration(req.Ttl))
-=======
-	err := a.driver.renewTmpFileSet(ctx, req.FilesetId, time.Duration(req.TtlSeconds)*time.Second)
->>>>>>> fb042339
-	if err != nil {
+	if err := a.driver.renewTmpFileSet(ctx, req.FilesetId, time.Duration(req.TtlSeconds)*time.Second); err != nil {
 		return nil, err
 	}
 	return &types.Empty{}, nil
