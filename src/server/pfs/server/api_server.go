package server

import (
	"fmt"
	"time"

	"github.com/gogo/protobuf/types"
	"github.com/pachyderm/pachyderm/src/client"
	"github.com/pachyderm/pachyderm/src/client/pfs"
	"github.com/pachyderm/pachyderm/src/client/pkg/grpcutil"
	"github.com/pachyderm/pachyderm/src/server/pkg/hashtree"
	"github.com/pachyderm/pachyderm/src/server/pkg/log"

	"github.com/sirupsen/logrus"
	"golang.org/x/net/context"
	"google.golang.org/grpc"
)

var (
	grpcErrorf = grpc.Errorf // needed to get passed govet
)

type apiServer struct {
	log.Logger
	driver *driver
}

func newAPIServer(address string, etcdAddresses []string, etcdPrefix string, treeCache *hashtree.Cache, storageRoot string, memoryRequest int64) (*apiServer, error) {
	d, err := newDriver(address, etcdAddresses, etcdPrefix, treeCache, storageRoot, memoryRequest)
	if err != nil {
		return nil, err
	}
	return &apiServer{
		Logger: log.NewLogger("pfs.API"),
		driver: d,
	}, nil
}

func (a *apiServer) CreateRepo(ctx context.Context, request *pfs.CreateRepoRequest) (response *types.Empty, retErr error) {
	func() { a.Log(request, nil, nil, 0) }()
	defer func(start time.Time) { a.Log(request, response, retErr, time.Since(start)) }(time.Now())

	if err := a.driver.createRepo(ctx, request.Repo, request.Description, request.Update); err != nil {
		return nil, err
	}
	return &types.Empty{}, nil
}

func (a *apiServer) InspectRepo(ctx context.Context, request *pfs.InspectRepoRequest) (response *pfs.RepoInfo, retErr error) {
	func() { a.Log(request, nil, nil, 0) }()
	defer func(start time.Time) { a.Log(request, response, retErr, time.Since(start)) }(time.Now())

	return a.driver.inspectRepo(ctx, request.Repo, true)
}

func (a *apiServer) ListRepo(ctx context.Context, request *pfs.ListRepoRequest) (response *pfs.ListRepoResponse, retErr error) {
	func() { a.Log(request, nil, nil, 0) }()
	defer func(start time.Time) { a.Log(request, response, retErr, time.Since(start)) }(time.Now())

	repoInfos, err := a.driver.listRepo(ctx, true)
	return repoInfos, err
}

func (a *apiServer) DeleteRepo(ctx context.Context, request *pfs.DeleteRepoRequest) (response *types.Empty, retErr error) {
	func() { a.Log(request, nil, nil, 0) }()
	defer func(start time.Time) { a.Log(request, response, retErr, time.Since(start)) }(time.Now())

	if request.All {
		if err := a.driver.deleteAll(ctx); err != nil {
			return nil, err
		}
	} else {
		if err := a.driver.deleteRepo(ctx, request.Repo, request.Force); err != nil {
			return nil, err
		}
	}

	return &types.Empty{}, nil
}

func (a *apiServer) StartCommit(ctx context.Context, request *pfs.StartCommitRequest) (response *pfs.Commit, retErr error) {
	func() { a.Log(request, nil, nil, 0) }()
	defer func(start time.Time) { a.Log(request, response, retErr, time.Since(start)) }(time.Now())

	commit, err := a.driver.startCommit(ctx, request.Parent, request.Branch, request.Provenance, request.Description)
	if err != nil {
		return nil, err
	}
	return commit, nil
}

func (a *apiServer) BuildCommit(ctx context.Context, request *pfs.BuildCommitRequest) (response *pfs.Commit, retErr error) {
	func() { a.Log(request, nil, nil, 0) }()
	defer func(start time.Time) { a.Log(request, response, retErr, time.Since(start)) }(time.Now())

	commit, err := a.driver.buildCommit(ctx, request.ID, request.Parent, request.Branch, request.Provenance, request.Tree)
	if err != nil {
		return nil, err
	}
	return commit, nil
}

func (a *apiServer) FinishCommit(ctx context.Context, request *pfs.FinishCommitRequest) (response *types.Empty, retErr error) {
	func() { a.Log(request, nil, nil, 0) }()
	defer func(start time.Time) { a.Log(request, response, retErr, time.Since(start)) }(time.Now())
	if request.Trees != nil {
		if err := a.driver.finishOutputCommit(ctx, request.Commit, request.Trees, request.SizeBytes); err != nil {
			return nil, err
		}
	} else if err := a.driver.finishCommit(ctx, request.Commit, request.Tree, request.Empty, request.Description); err != nil {
		return nil, err
	}
	return &types.Empty{}, nil
}

func (a *apiServer) InspectCommit(ctx context.Context, request *pfs.InspectCommitRequest) (response *pfs.CommitInfo, retErr error) {
	func() { a.Log(request, nil, nil, 0) }()
	defer func(start time.Time) { a.Log(request, response, retErr, time.Since(start)) }(time.Now())

	return a.driver.inspectCommit(ctx, request.Commit, request.BlockState)
}

func (a *apiServer) ListCommit(ctx context.Context, request *pfs.ListCommitRequest) (response *pfs.CommitInfos, retErr error) {
	func() { a.Log(request, nil, nil, 0) }()
	defer func(start time.Time) { a.Log(request, response, retErr, time.Since(start)) }(time.Now())

	commitInfos, err := a.driver.listCommit(ctx, request.Repo, request.To, request.From, request.Number)
	if err != nil {
		return nil, err
	}
	return &pfs.CommitInfos{
		CommitInfo: commitInfos,
	}, nil
}

func (a *apiServer) ListCommitStream(req *pfs.ListCommitRequest, respServer pfs.API_ListCommitStreamServer) (retErr error) {
	func() { a.Log(req, nil, nil, 0) }()
	sent := 0
	defer func(start time.Time) {
		a.Log(req, fmt.Sprintf("stream containing %d commits", sent), retErr, time.Since(start))
	}(time.Now())
	return a.driver.listCommitF(respServer.Context(), req.Repo, req.To, req.From, req.Number, func(ci *pfs.CommitInfo) error {
		sent++
		return respServer.Send(ci)
	})
}

func (a *apiServer) CreateBranch(ctx context.Context, request *pfs.CreateBranchRequest) (response *types.Empty, retErr error) {
	func() { a.Log(request, nil, nil, 0) }()
	defer func(start time.Time) { a.Log(request, response, retErr, time.Since(start)) }(time.Now())

	if err := a.driver.createBranch(ctx, request.Branch, request.Head, request.Provenance); err != nil {
		return nil, err
	}
	return &types.Empty{}, nil
}

func (a *apiServer) InspectBranch(ctx context.Context, request *pfs.InspectBranchRequest) (response *pfs.BranchInfo, retErr error) {
	func() { a.Log(request, nil, nil, 0) }()
	defer func(start time.Time) { a.Log(request, response, retErr, time.Since(start)) }(time.Now())
	return a.driver.inspectBranch(ctx, request.Branch)
}

func (a *apiServer) ListBranch(ctx context.Context, request *pfs.ListBranchRequest) (response *pfs.BranchInfos, retErr error) {
	func() { a.Log(request, nil, nil, 0) }()
	defer func(start time.Time) { a.Log(request, response, retErr, time.Since(start)) }(time.Now())

	branches, err := a.driver.listBranch(ctx, request.Repo)
	if err != nil {
		return nil, err
	}
	return &pfs.BranchInfos{BranchInfo: branches}, nil
}

func (a *apiServer) DeleteBranch(ctx context.Context, request *pfs.DeleteBranchRequest) (response *types.Empty, retErr error) {
	func() { a.Log(request, nil, nil, 0) }()
	defer func(start time.Time) { a.Log(request, response, retErr, time.Since(start)) }(time.Now())

	if err := a.driver.deleteBranch(ctx, request.Branch, request.Force); err != nil {
		return nil, err
	}
	return &types.Empty{}, nil
}

func (a *apiServer) DeleteCommit(ctx context.Context, request *pfs.DeleteCommitRequest) (response *types.Empty, retErr error) {
	func() { a.Log(request, nil, nil, 0) }()
	defer func(start time.Time) { a.Log(request, response, retErr, time.Since(start)) }(time.Now())

	if err := a.driver.deleteCommit(ctx, request.Commit); err != nil {
		return nil, err
	}
	return &types.Empty{}, nil
}

func (a *apiServer) FlushCommit(request *pfs.FlushCommitRequest, stream pfs.API_FlushCommitServer) (retErr error) {
	ctx := stream.Context()
	func() { a.Log(request, nil, nil, 0) }()
	defer func(start time.Time) { a.Log(request, nil, retErr, time.Since(start)) }(time.Now())

	return a.driver.flushCommit(ctx, request.Commits, request.ToRepos, stream.Send)
}

func (a *apiServer) SubscribeCommit(request *pfs.SubscribeCommitRequest, stream pfs.API_SubscribeCommitServer) (retErr error) {
	ctx := stream.Context()
	func() { a.Log(request, nil, nil, 0) }()
	defer func(start time.Time) { a.Log(request, nil, retErr, time.Since(start)) }(time.Now())

	return a.driver.subscribeCommit(ctx, request.Repo, request.Branch, request.From, request.State, stream.Send)
}

func (a *apiServer) PutFile(putFileServer pfs.API_PutFileServer) (retErr error) {
	s := newPutFileServer(putFileServer)
	r, err := s.Peek()
	if err != nil {
		return err
	}
	request := *r
	request.Value = nil
	func() { a.Log(request, nil, nil, 0) }()
	defer func(start time.Time) { a.Log(request, nil, retErr, time.Since(start)) }(time.Now())
	defer drainFileServer(putFileServer)
	defer func() {
		if err := putFileServer.SendAndClose(&types.Empty{}); err != nil && retErr == nil {
			retErr = err
		}
	}()
	return a.driver.putFiles(s)
}

func (a *apiServer) CopyFile(ctx context.Context, request *pfs.CopyFileRequest) (response *types.Empty, retErr error) {
	func() { a.Log(request, nil, nil, 0) }()
	defer func(start time.Time) { a.Log(request, response, retErr, time.Since(start)) }(time.Now())
	if err := a.driver.copyFile(ctx, request.Src, request.Dst, request.Overwrite); err != nil {
		return nil, err
	}
	return &types.Empty{}, nil
}

func (a *apiServer) GetFile(request *pfs.GetFileRequest, apiGetFileServer pfs.API_GetFileServer) (retErr error) {
	ctx := apiGetFileServer.Context()
	func() { a.Log(request, nil, nil, 0) }()
	defer func(start time.Time) { a.Log(request, nil, retErr, time.Since(start)) }(time.Now())

	file, err := a.driver.getFile(ctx, request.File, request.OffsetBytes, request.SizeBytes)
	if err != nil {
		return err
	}
	return grpcutil.WriteToStreamingBytesServer(file, apiGetFileServer)
}

func (a *apiServer) InspectFile(ctx context.Context, request *pfs.InspectFileRequest) (response *pfs.FileInfo, retErr error) {
	func() { a.Log(request, nil, nil, 0) }()
	defer func(start time.Time) { a.Log(request, response, retErr, time.Since(start)) }(time.Now())

	return a.driver.inspectFile(ctx, request.File)
}

func (a *apiServer) ListFile(ctx context.Context, request *pfs.ListFileRequest) (response *pfs.FileInfos, retErr error) {
	func() { a.Log(request, nil, nil, 0) }()
	defer func(start time.Time) {
		if response != nil && len(response.FileInfo) > client.MaxListItemsLog {
			logrus.Infof("Response contains %d objects; logging the first %d", len(response.FileInfo), client.MaxListItemsLog)
			a.Log(request, &pfs.FileInfos{response.FileInfo[:client.MaxListItemsLog]}, retErr, time.Since(start))
		} else {
			a.Log(request, response, retErr, time.Since(start))
		}
	}(time.Now())

	var fileInfos []*pfs.FileInfo
	if err := a.driver.listFile(ctx, request.File, request.Full, func(fi *pfs.FileInfo) error {
		fileInfos = append(fileInfos, fi)
		return nil
	}); err != nil {
		return nil, err
	}
	return &pfs.FileInfos{
		FileInfo: fileInfos,
	}, nil
}

func (a *apiServer) ListFileStream(request *pfs.ListFileRequest, respServer pfs.API_ListFileStreamServer) (retErr error) {
	func() { a.Log(request, nil, nil, 0) }()
	var sent int
	defer func(start time.Time) {
		a.Log(request, fmt.Sprintf("response stream with %d objects", sent), retErr, time.Since(start))
	}(time.Now())
	return a.driver.listFile(respServer.Context(), request.File, request.Full, func(fi *pfs.FileInfo) error {
		sent++
		return respServer.Send(fi)
	})
}

func (a *apiServer) WalkFile(request *pfs.WalkFileRequest, server pfs.API_WalkFileServer) (retErr error) {
	func() { a.Log(request, nil, nil, 0) }()
	var sent int
	defer func(start time.Time) {
		a.Log(request, fmt.Sprintf("response stream with %d objects", sent), retErr, time.Since(start))
	}(time.Now())
	return a.driver.walkFile(server.Context(), request.File, func(fi *pfs.FileInfo) error {
		sent++
		return server.Send(fi)
	})
}

func (a *apiServer) GlobFile(ctx context.Context, request *pfs.GlobFileRequest) (response *pfs.FileInfos, retErr error) {
	func() { a.Log(request, nil, nil, 0) }()
	defer func(start time.Time) {
		if response != nil && len(response.FileInfo) > client.MaxListItemsLog {
			logrus.Infof("Response contains %d objects; logging the first %d", len(response.FileInfo), client.MaxListItemsLog)
			a.Log(request, &pfs.FileInfos{response.FileInfo[:client.MaxListItemsLog]}, retErr, time.Since(start))
		} else {
			a.Log(request, response, retErr, time.Since(start))
		}
	}(time.Now())

	var fileInfos []*pfs.FileInfo
	if err := a.driver.globFile(ctx, request.Commit, request.Pattern, func(fi *pfs.FileInfo) error {
		fileInfos = append(fileInfos, fi)
		return nil
	}); err != nil {
		return nil, err
	}
	return &pfs.FileInfos{
		FileInfo: fileInfos,
	}, nil
}

func (a *apiServer) GlobFileStream(request *pfs.GlobFileRequest, respServer pfs.API_GlobFileStreamServer) (retErr error) {
	func() { a.Log(request, nil, nil, 0) }()
	var sent int
	defer func(start time.Time) {
		a.Log(request, fmt.Sprintf("response stream with %d objects", sent), retErr, time.Since(start))
	}(time.Now())
	return a.driver.globFile(respServer.Context(), request.Commit, request.Pattern, func(fi *pfs.FileInfo) error {
		sent++
		return respServer.Send(fi)
	})
}

func (a *apiServer) DiffFile(ctx context.Context, request *pfs.DiffFileRequest) (response *pfs.DiffFileResponse, retErr error) {
	func() { a.Log(request, nil, nil, 0) }()
	defer func(start time.Time) {
		if response != nil && (len(response.NewFiles) > client.MaxListItemsLog || len(response.OldFiles) > client.MaxListItemsLog) {
			logrus.Infof("Response contains too many objects; truncating.")
			a.Log(request, &pfs.DiffFileResponse{
				NewFiles: truncateFiles(response.NewFiles),
				OldFiles: truncateFiles(response.OldFiles),
			}, retErr, time.Since(start))
		} else {
			a.Log(request, response, retErr, time.Since(start))
		}
	}(time.Now())
	newFileInfos, oldFileInfos, err := a.driver.diffFile(ctx, request.NewFile, request.OldFile, request.Shallow)
	if err != nil {
		return nil, err
	}
	return &pfs.DiffFileResponse{
		NewFiles: newFileInfos,
		OldFiles: oldFileInfos,
	}, nil
}

func (a *apiServer) DeleteFile(ctx context.Context, request *pfs.DeleteFileRequest) (response *types.Empty, retErr error) {
	func() { a.Log(request, nil, nil, 0) }()
	defer func(start time.Time) { a.Log(request, response, retErr, time.Since(start)) }(time.Now())

	err := a.driver.deleteFile(ctx, request.File)
	if err != nil {
		return nil, err
	}
	return &types.Empty{}, nil
}

func (a *apiServer) DeleteAll(ctx context.Context, request *types.Empty) (response *types.Empty, retErr error) {
	func() { a.Log(request, nil, nil, 0) }()
	defer func(start time.Time) { a.Log(request, response, retErr, time.Since(start)) }(time.Now())

	if err := a.driver.deleteAll(ctx); err != nil {
		return nil, err
	}
	return &types.Empty{}, nil
}

<<<<<<< HEAD
type putFileReader struct {
	server pfs.API_PutFileServer
	buffer bytes.Buffer
}

func (r *putFileReader) Read(p []byte) (int, error) {
	if r.buffer.Len() == 0 {
		request, err := r.server.Recv()
		if err != nil {
			return 0, err
		}
		r.buffer.Reset()
		//buffer.Write cannot error
		r.buffer.Write(request.Value)
	}
	return r.buffer.Read(p)
}

=======
>>>>>>> 0b387bc0
func drainFileServer(putFileServer interface {
	Recv() (*pfs.PutFileRequest, error)
}) {
	for {
		if _, err := putFileServer.Recv(); err != nil {
			break
		}
	}
}

func truncateFiles(fileInfos []*pfs.FileInfo) []*pfs.FileInfo {
	if len(fileInfos) > client.MaxListItemsLog {
		return fileInfos[:client.MaxListItemsLog]
	}
	return fileInfos
}<|MERGE_RESOLUTION|>--- conflicted
+++ resolved
@@ -381,27 +381,6 @@
 	return &types.Empty{}, nil
 }
 
-<<<<<<< HEAD
-type putFileReader struct {
-	server pfs.API_PutFileServer
-	buffer bytes.Buffer
-}
-
-func (r *putFileReader) Read(p []byte) (int, error) {
-	if r.buffer.Len() == 0 {
-		request, err := r.server.Recv()
-		if err != nil {
-			return 0, err
-		}
-		r.buffer.Reset()
-		//buffer.Write cannot error
-		r.buffer.Write(request.Value)
-	}
-	return r.buffer.Read(p)
-}
-
-=======
->>>>>>> 0b387bc0
 func drainFileServer(putFileServer interface {
 	Recv() (*pfs.PutFileRequest, error)
 }) {
