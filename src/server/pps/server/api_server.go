--- conflicted
+++ resolved
@@ -1498,9 +1498,6 @@
 					return err
 				}
 				if !ok {
-<<<<<<< HEAD
-					break
-=======
 					ok, err := oldJobIter.Next(&jobID, &jobInfo)
 					if err != nil {
 						return err
@@ -1508,7 +1505,6 @@
 					if !ok {
 						break
 					}
->>>>>>> 7fe7f2de
 				}
 				if jobInfo.PipelineID == pipelineInfo.ID && jobInfo.PipelineVersion == pipelineInfo.Version {
 					// TODO(derek): we should check if the output commit exists.  If the
