package server

import (
	"bytes"
	"context"
	"fmt"
	"path"
	"time"

	"github.com/pachyderm/pachyderm/src/client"
	"github.com/pachyderm/pachyderm/src/client/pfs"
	"github.com/pachyderm/pachyderm/src/server/pkg/backoff"
	"github.com/pachyderm/pachyderm/src/server/pkg/hashtree"
	workerpkg "github.com/pachyderm/pachyderm/src/server/pkg/worker"

	etcd "github.com/coreos/etcd/clientv3"
	"github.com/coreos/etcd/clientv3/mirror"
	"go.pedge.io/lion/proto"
	"google.golang.org/grpc"
)

const (
	workerEtcdPrefix = "workers"
)

<<<<<<< HEAD
// An input/output pair for a single datum. When a worker has finished
// processing 'data', it writes the resulting hashtree to 'resp' (each job has
// its own response channel)
type datumAndResp struct {
	jobID  string // This is passed to workers, so they can annotate their logs
	datum  []*pfs.FileInfo
	respCh chan hashtree.HashTree
	errCh  chan string
=======
// WorkerPool represents a pool of workers that can be used to process datums.
type WorkerPool interface {
	DataCh() chan *datumAndResp
>>>>>>> 7a5479b9
}

type worker struct {
	ctx          context.Context
	addr         string
	workerClient workerpkg.WorkerClient
	pachClient   *client.APIClient
}

func (w *worker) run(dataCh chan *datumAndResp) {
	for {
		dr, ok := <-dataCh
		if !ok {
			return
		}
		resp, err := w.workerClient.Process(w.ctx, &workerpkg.ProcessRequest{
			JobID: dr.jobID,
			Data:  dr.datum,
		})
		if err != nil {
			dr.retCh <- dr
			if err == context.Canceled {
				return
			} else if err != nil {
				protolion.Errorf("worker request to %s failed with error %s", w.addr, err)
			}
			continue
		}
		if resp.Tag != nil {
			var buffer bytes.Buffer
			if err := w.pachClient.GetTag(resp.Tag.Name, &buffer); err != nil {
				protolion.Errorf("failed to retrieve hashtree after worker %s has ostensibly processed the datum %v", w.addr, dr.datum)
				dataCh <- dr
				continue
			}
			tree, err := hashtree.Deserialize(buffer.Bytes())
			if err != nil {
				panic(err)
			}
			dr.respCh <- tree
		} else {
			dr.errCh <- resp.Log
		}
	}
}

<<<<<<< HEAD
// WorkerPool represents a pool of workers that can be used to process datums.
type WorkerPool interface {
	DataCh() chan datumAndResp
}

type workerPool struct {
	// Worker pool recieves work via this channel
	dataCh chan datumAndResp
=======
// An input/output pair for a single datum. When a worker has finished
// processing 'data', it writes the resulting hashtree to 'resp' (each job has
// its own response channel)
type datumAndResp struct {
	datum  []*pfs.FileInfo
	respCh chan hashtree.HashTree
	errCh  chan string
	retCh  chan *datumAndResp
}

type workerPool struct {
	dataCh chan *datumAndResp
>>>>>>> 7a5479b9

	// Parent of all worker contexts (see workersMap)
	ctx context.Context

	// The prefix in etcd where new workers can be discovered
	workerDir string

	// Map of worker address to cancel fn -- call fn to kill worker goroutine
	workersMap map[string]context.CancelFunc

	// Used to check for workers added/deleted in etcd
	etcdClient *etcd.Client
}

func (w *workerPool) discoverWorkers(ctx context.Context) {
	b := backoff.NewInfiniteBackOff()
	if err := backoff.RetryNotify(func() error {
		syncer := mirror.NewSyncer(w.etcdClient, w.workerDir, 0)
		respCh, errCh := syncer.SyncBase(ctx)
	getBaseWorkers:
		for {
			select {
			case resp, ok := <-respCh:
				if !ok {
					if err := <-errCh; err != nil {
						return err
					}
					break getBaseWorkers
				}
				for _, kv := range resp.Kvs {
					addr := path.Base(string(kv.Key))
					if err := w.addWorker(addr); err != nil {
						return err
					}
				}
			case err := <-errCh:
				if err != nil {
					return err
				}
			}
		}
		watchCh := syncer.SyncUpdates(ctx)
		protolion.Infof("watching `%s` for workers", w.workerDir)
		for {
			resp, ok := <-watchCh
			if !ok {
				return fmt.Errorf("watcher for prefix %s closed for unknown reasons", w.workerDir)
			}
			if err := resp.Err(); err != nil {
				return err
			}
			for _, event := range resp.Events {
				addr := path.Base(string(event.Kv.Key))
				switch event.Type {
				case etcd.EventTypePut:
					if err := w.addWorker(addr); err != nil {
						return err
					}
				case etcd.EventTypeDelete:
					if err := w.delWorker(addr); err != nil {
						return err
					}
				}
			}
		}
		panic("unreachable")
	}, b, func(err error, d time.Duration) error {
		if err == context.Canceled {
			return err
		}
		protolion.Errorf("error discovering workers: %v; retrying in %v", err, d)
		return nil
	}); err != context.Canceled {
		panic(fmt.Sprintf("the retry loop should not exit with a non-context-cancelled error: %v", err))
	}
}

func (w *workerPool) addWorker(addr string) error {
	if cancel, ok := w.workersMap[addr]; ok {
		cancel()
	}

	conn, err := grpc.Dial(fmt.Sprintf("%s:%d", addr, client.PPSWorkerPort), grpc.WithInsecure(), grpc.WithTimeout(5*time.Second))
	if err != nil {
		return err
	}
	childCtx, cancelFn := context.WithCancel(w.ctx)
	w.workersMap[addr] = cancelFn

	pachClient, err := client.NewInCluster()
	if err != nil {
		return err
	}

	wr := &worker{
		ctx:          childCtx,
		addr:         addr,
		workerClient: workerpkg.NewWorkerClient(conn),
		pachClient:   pachClient,
	}
	protolion.Infof("launching new worker at %v", addr)
	go wr.run(w.dataCh)
	return nil
}

func (w *workerPool) delWorker(addr string) error {
	cancel, ok := w.workersMap[addr]
	if !ok {
		return fmt.Errorf("deleting worker %s which is not in worker pool", addr)
	}
	cancel()
	return nil
}

func (w *workerPool) DataCh() chan *datumAndResp {
	return w.dataCh
}

// workerPool fetches the worker pool associated with 'id', or creates one if
// none exists.
func (a *apiServer) workerPool(ctx context.Context, id string) WorkerPool {
	a.workerPoolsLock.Lock()
	defer a.workerPoolsLock.Unlock()
	workerPool, ok := a.workerPools[id]
	if !ok {
		workerPool = a.newWorkerPool(ctx, id)
		a.workerPools[id] = workerPool
	}
	return workerPool
}

// newWorkerPool generates a new worker pool for the job or pipeline identified
// with 'id'.  Each 'id' used to create a new worker pool must correspond to
// a unique binary (in other words, all workers in the worker pool for 'id'
// will be running the same user binary)
func (a *apiServer) newWorkerPool(ctx context.Context, id string) WorkerPool {
	wp := &workerPool{
		ctx:        ctx,
		dataCh:     make(chan *datumAndResp),
		workerDir:  path.Join(a.etcdPrefix, workerEtcdPrefix, id),
		workersMap: make(map[string]context.CancelFunc),
		etcdClient: a.etcdClient,
	}
	// We need to make sure that the prefix ends with the trailing slash,
	// because
	if wp.workerDir[len(wp.workerDir)-1] != '/' {
		wp.workerDir += "/"
	}

	go wp.discoverWorkers(ctx)
	return wp
}

func (a *apiServer) delWorkerPool(id string) {
	a.workerPoolsLock.Lock()
	defer a.workerPoolsLock.Unlock()
	delete(a.workerPools, id)
}<|MERGE_RESOLUTION|>--- conflicted
+++ resolved
@@ -23,7 +23,6 @@
 	workerEtcdPrefix = "workers"
 )
 
-<<<<<<< HEAD
 // An input/output pair for a single datum. When a worker has finished
 // processing 'data', it writes the resulting hashtree to 'resp' (each job has
 // its own response channel)
@@ -32,11 +31,12 @@
 	datum  []*pfs.FileInfo
 	respCh chan hashtree.HashTree
 	errCh  chan string
-=======
+	retCh  chan *datumAndResp
+}
+
 // WorkerPool represents a pool of workers that can be used to process datums.
 type WorkerPool interface {
 	DataCh() chan *datumAndResp
->>>>>>> 7a5479b9
 }
 
 type worker struct {
@@ -83,29 +83,9 @@
 	}
 }
 
-<<<<<<< HEAD
-// WorkerPool represents a pool of workers that can be used to process datums.
-type WorkerPool interface {
-	DataCh() chan datumAndResp
-}
-
 type workerPool struct {
 	// Worker pool recieves work via this channel
-	dataCh chan datumAndResp
-=======
-// An input/output pair for a single datum. When a worker has finished
-// processing 'data', it writes the resulting hashtree to 'resp' (each job has
-// its own response channel)
-type datumAndResp struct {
-	datum  []*pfs.FileInfo
-	respCh chan hashtree.HashTree
-	errCh  chan string
-	retCh  chan *datumAndResp
-}
-
-type workerPool struct {
 	dataCh chan *datumAndResp
->>>>>>> 7a5479b9
 
 	// Parent of all worker contexts (see workersMap)
 	ctx context.Context
