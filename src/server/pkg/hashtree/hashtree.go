package hashtree

import (
	"crypto/sha256"
	"fmt"
	pathlib "path"

	"github.com/golang/protobuf/proto"
	"github.com/pachyderm/pachyderm/src/client/pfs"
)

type nodetype uint8

const (
	none         nodetype = iota // No file is present at this point in the tree
	directory                    // The file at this point in the tree is a directory
	file                         // ... is a regular file
	unrecognized                 // ... is an an unknown type
)

func (n *NodeProto) nodetype() nodetype {
	switch {
	case n == nil || (n.DirNode == nil && n.FileNode == nil):
		return none
	case n.DirNode != nil:
		return directory
	case n.FileNode != nil:
		return file
	default:
		return unrecognized
	}
}

func (n *OpenNode) nodetype() nodetype {
	switch {
	case n == nil:
		return none
	case n.DirNode != nil:
		return directory
	case n.FileNode != nil:
		return file
	default:
		return unrecognized
	}
}

func (n nodetype) tostring() string {
	switch n {
	case none:
		return "none"
	case directory:
		return "directory"
	case file:
		return "file"
	default:
		return "unknown"
	}
}

// hashtree is an implementation of the HashTree and OpenHashTree interfaces.
// It's intended to describe the state of a single commit C, in a repo R.
type hashtree struct {
	// fs (short for files) maps the path of each file F in the repo R to a
	// protobuf message describing F. It's equivalent to HashTree.Fs.
	fs map[string]*NodeProto

	// changed maps a path P to 'true' if P or one of its children has been
	// modified in 'fs', and its hash needs to be updated.
	changed map[string]bool
}

// clone makes a deep copy of 'h' and returns it. This performs one fewer copy
// than h.Finish().Open()
func (h *hashtree) clone() (*hashtree, error) {
	h2, err := h.Finish()
	if err != nil {
		return nil, errorf(Internal,
			"could not Finish() hashtree in clone(): %s", err)
	}
	h3, ok := h2.(*HashTreeProto)
	if !ok {
		return nil, errorf(Internal,
			"could not convert HashTree to *HashTreeProto in clone()")
	}
	result := &hashtree{
		fs:      h3.Fs,
		changed: make(map[string]bool),
	}
	if result.fs == nil {
		result.fs = make(map[string]*NodeProto)
	}
	return result, nil
}

// Serialize serializes a HashTree so that it can be persisted. Also see
// Deserialize(bytes).
func Serialize(h HashTree) ([]byte, error) {
	tree, ok := h.(*HashTreeProto)
	if !ok {
		return nil, fmt.Errorf("HashTree is of the wrong concrete type")
	}
	return proto.Marshal(tree)
}

// Deserialize deserializes a hash tree so that it can be read or modified.
func Deserialize(serialized []byte) (HashTree, error) {
	h := &HashTreeProto{}
	proto.Unmarshal(serialized, h)
	if h.Version != 1 {
		return nil, errorf(Unsupported, "unsupported HashTreeProto "+
			"version %d", h.Version)
	}
	return h, nil
}

// NewHashTree creates a new hash tree implementing Interface.
func NewHashTree() OpenHashTree {
	return &hashtree{
		fs:      make(map[string]*NodeProto),
		changed: make(map[string]bool),
	}
}

// canonicalize updates the hash of the node N at 'path'. If N is a directory
// canonicalize will also update the hash of all of N's children recursively.
// Thus, h.canonicalize("/") will update the Hash field of all nodes in h,
// making the whole tree consistent.
func (h *hashtree) canonicalize(path string) error {
	path = clean(path)
	if !h.changed[path] {
		return nil // Node is already canonical
	}
	n, ok := h.fs[path]
	if !ok {
		return errorf(Internal, "no node at \"%s\"; cannot canonicalize", path)
	}

	// Compute hash of 'n'
	hash := sha256.New()
	switch n.nodetype() {
	case directory:
		// Compute n.Hash by concatenating name + hash of all children of n.DirNode
		// Note that PutFile keeps n.DirNode.Children sorted, so the order is
		// stable.
		for _, child := range n.DirNode.Children {
			childpath := join(path, child)
			if err := h.canonicalize(childpath); err != nil {
				return err
			}
			childnode, ok := h.fs[childpath]
			if !ok {
				return errorf(Internal, "could not find node for \"%s\" while "+
					"updating hash of \"%s\"", join(path, child), path)
			}
			// append child.Name and child.Hash to b
			hash.Write([]byte(fmt.Sprintf("%s:%s:", childnode.Name, childnode.Hash)))
		}
	case file:
		// Compute n.Hash by concatenating all BlockRef hashes in n.FileNode.
		for _, object := range n.FileNode.Objects {
			hash.Write([]byte(object.Hash))
		}
	default:
		return errorf(Internal,
			"malformed node at \"%s\" is neither a file nor a directory", path)
	}

	// Update hash of 'n'
	n.Hash = hash.Sum(nil)
	delete(h.changed, path)
	return nil
}

// updateFn is used by 'visit'. The first parameter is the node being visited,
// the second parameter is the path of that node, and the third parameter is the
// child of that node from the 'path' argument to 'visit'.
//
// The *NodeProto argument is guaranteed to have DirNode set (if it's not nil)--visit
// returns a 'PathConflict' error otherwise.
type updateFn func(*NodeProto, string, string) error

// This can be passed to visit() to detect PathConflict errors early
func nop(*NodeProto, string, string) error {
	return nil
}

// visit visits every ancestor of 'path' (excluding 'path' itself), leaf to
// root (i.e.  end of 'path' to beginning), and calls 'update' on each node
// along the way. For example, if 'visit' is called with 'path'="/path/to/file",
// then updateFn is called as follows:
//
// 1. update(node at "/path/to" or nil, "/path/to", "file")
// 2. update(node at "/path"    or nil, "/path",    "to")
// 3. update(node at "/"        or nil, "",         "path")
//
// This is useful for propagating changes to size upwards.
func (h *hashtree) visit(path string, update updateFn) error {
	for path != "" {
		parent, child := split(path)
		pnode, ok := h.fs[parent]
		if ok && pnode.nodetype() != directory {
			return errorf(PathConflict, "attempted to visit \"%s\", but it's not a "+
				"directory", path)
		}
		if err := update(pnode, parent, child); err != nil {
			return err
		}
		path = parent
	}
	return nil
}

// removeFromMap removes the node at 'path' from h.fs if it's present, along
// with all of its children, recursively.
//
// This will not update the hash of any parent of 'path'. This helps us avoid
// updating the hash of path's parents unnecessarily; if 'path' is a directory
// with e.g. 10k children, updating the parents' hashes after all files have
// been removed from h.fs (instead of updating all parents' hashesafter
// removing each file) may save substantial time.
func (h *hashtree) removeFromMap(path string) error {
	n, ok := h.fs[path]
	if !ok {
		return nil
	}

	switch n.nodetype() {
	case file:
		delete(h.fs, path)
	case directory:
		for _, child := range n.DirNode.Children {
			if err := h.removeFromMap(join(path, child)); err != nil {
				return err
			}
		}
		delete(h.fs, path)
	case unrecognized:
		return errorf(Internal,
			"malformed node at \"%s\": it's neither a file nor a directory", path)
	}
	return nil
}

// Open makes a deep copy of the HashTree and returns the copy
func (h *HashTreeProto) Open() OpenHashTree {
	// create a deep copy of 'h' with proto.Clone
	h2 := proto.Clone(h).(*HashTreeProto)
	// make a shallow copy of 'innerh' (effectively) and return that
	h3 := &hashtree{
		fs:      h2.Fs,
		changed: make(map[string]bool),
	}
	if h3.fs == nil {
		h3.fs = make(map[string]*NodeProto)
	}
	return h3
}

// Finish makes a deep copy of the OpenHashTree, updates all of the hashes in
// the copy, and returns the copy
func (h *hashtree) Finish() (HashTree, error) {
	if err := h.canonicalize(""); err != nil {
		return nil, err
	}
	// Create a shallow copy of 'h'
	innerp := &HashTreeProto{
		Fs:      h.fs,
		Version: 1,
	}
	// convert the shallow copy of 'h' to a deep copy with proto.Clone()
	return proto.Clone(innerp).(*HashTreeProto), nil
}

// PutFile appends data to a file (and creates the file if it doesn't exist).
func (h *hashtree) PutFile(path string, objects []*pfs.Object, size int64) error {
	path = clean(path)

	// Detect any path conflicts before modifying 'h'
	if err := h.visit(path, nop); err != nil {
		return err
	}

	// Get/Create file node to which we'll append 'objects'
	node, ok := h.fs[path]
	if !ok {
		node = &NodeProto{
			Name:     base(path),
			FileNode: &FileNodeProto{},
		}
		h.fs[path] = node
	} else if node.nodetype() != file {
		return errorf(PathConflict, "could not put file at \"%s\"; a node of "+
			"type %s is already there", path, node.nodetype().tostring())
	}

	// Append new object
	node.FileNode.Objects = append(node.FileNode.Objects, objects...)
	h.changed[path] = true
	node.SubtreeSize += size

	// Add 'path' to parent (if it's new) & mark nodes as 'changed' back to root
	if err := h.visit(path, func(node *NodeProto, parent, child string) error {
		if node == nil {
			node = &NodeProto{
				Name:    base(parent),
				DirNode: &DirectoryNodeProto{},
			}
			h.fs[parent] = node
		}
		insertStr(&node.DirNode.Children, child)
		node.SubtreeSize += size
		h.changed[parent] = true
		return nil
	}); err != nil {
		return err
	}
	return nil
}

// PutDir creates a directory (or does nothing if one exists).
func (h *hashtree) PutDir(path string) error {
	path = clean(path)

	// Detect any path conflicts before modifying 'h'
	if err := h.visit(path, nop); err != nil {
		return err
	}

	// Create orphaned directory at 'path' (or end early if a directory is there)
	if node, ok := h.fs[path]; ok {
		if node.nodetype() == directory {
			return nil
		} else if node.nodetype() != none {
			return errorf(PathConflict, "could not create directory at \"%s\"; a "+
				"file of type %s is already there", path, node.nodetype().tostring())
		}
	}
	h.fs[path] = &NodeProto{
		Name:    base(path),
		DirNode: &DirectoryNodeProto{},
	}
	h.changed[path] = true

	// Add 'path' to parent & update hashes back to root
	if err := h.visit(path, func(node *NodeProto, parent, child string) error {
		if node == nil {
			node = &NodeProto{
				Name:    base(parent),
				DirNode: &DirectoryNodeProto{},
			}
			h.fs[parent] = node
		}
		insertStr(&node.DirNode.Children, child)
		h.changed[parent] = true
		return nil
	}); err != nil {
		return err
	}
	return nil
}

// DeleteFile deletes a regular file or directory (along with its children).
func (h *hashtree) DeleteFile(path string) error {
	path = clean(path)

	// Remove 'path' and all nodes underneath it from h.fs
	node, ok := h.fs[path]
	if !ok {
		return errorf(PathNotFound, "no file at \"%s\"", path)
	}
	h.removeFromMap(path) // Deletes children recursively
	size := node.SubtreeSize

	// Remove 'path' from its parent directory
	parent, child := split(path)
	node, ok = h.fs[parent]
	if !ok {
		return errorf(Internal, "delete discovered orphaned file \"%s\"", path)
	}
	if node.DirNode == nil {
		return errorf(Internal, "node at \"%s\" is a file, but \"%s\" exists "+
			"under it (likely an uncaught PathConflict in prior PutFile or Merge)")
	}
	if !removeStr(&node.DirNode.Children, child) {
		return errorf(Internal, "parent of \"%s\" does not contain it", path)
	}
	// Mark nodes as 'changed' back to root
	if err := h.visit(path, func(node *NodeProto, parent, child string) error {
		if node == nil {
			return errorf(Internal,
				"encountered orphaned file \"%s\" while deleting \"%s\"", path,
				join(parent, child))
		}
		node.SubtreeSize -= size
		h.changed[parent] = true
		return nil
	}); err != nil {
		return err
	}
	return nil
}

// Get retrieves the contents of a file.
func (h *HashTreeProto) Get(path string) (*NodeProto, error) {
	path = clean(path)

	node, ok := h.Fs[path]
	if !ok {
		return nil, errorf(PathNotFound, "no node at \"%s\"", path)
	}
	return node, nil
}

// GetOpen retrieves a file.
func (h *hashtree) GetOpen(path string) (*OpenNode, error) {
	path = clean(path)
	np, ok := h.fs[path]
	if !ok {
		return nil, errorf(PathNotFound, "no node at \"%s\"", path)
	}
	return &OpenNode{
		Name:     np.Name,
		Size:     np.SubtreeSize,
		FileNode: np.FileNode,
		DirNode:  np.DirNode,
	}, nil
}

// List retrieves the list of files and subdirectories of the directory at
// 'path'.
func (h *HashTreeProto) List(path string) ([]*NodeProto, error) {
	path = clean(path)

	node, err := h.Get(path)
	if err != nil {
		return nil, err
	}
	d := node.DirNode
	if d == nil {
		return nil, errorf(PathConflict, "the file at \"%s\" is not a directory",
			path)
	}
	var ok bool
	result := make([]*NodeProto, len(d.Children))
	for i, child := range d.Children {
		result[i], ok = h.Fs[join(path, child)]
		if !ok {
			return nil, errorf(Internal, "could not find node for the child \"%s\" "+
				"while listing \"%s\"", join(path, child), path)
		}
	}
	return result, nil
}

// Glob returns a list of files and directories that match 'pattern'.
// The nodes returned have their 'Name' field set to their full paths.
func (h *HashTreeProto) Glob(pattern string) ([]*NodeProto, error) {
	// "*" should be an allowed pattern, but our paths always start with "/", so
	// modify the pattern to fit our path structure.
	pattern = clean(pattern)

	var res []*NodeProto
	for path, node := range h.Fs {
		matched, err := pathlib.Match(pattern, path)
		if err != nil {
			if err == pathlib.ErrBadPattern {
				return nil, errorf(MalformedGlob, "glob \"%s\" is malformed", pattern)
			}
			return nil, err
		}
		if matched {
			nodeCopy := new(NodeProto)
			*nodeCopy = *node
			nodeCopy.Name = path
			res = append(res, nodeCopy)
		}
	}
	return res, nil
}

// Size returns the size of the file system that the hashtree represents.
func (h *HashTreeProto) Size() int64 {
	rootNode, ok := h.Fs[clean("/")]
	if !ok {
		return 0
	}
	return rootNode.SubtreeSize
}

// mergeNode merges the node at 'path' from the trees in 'srcs' into 'h'.
func (h *hashtree) mergeNode(path string, srcs []HashTree) (int64, error) {
	path = clean(path)
	// Get the node at path in 'h' and determine its type (i.e. file, dir)
	destNode, ok := h.fs[path]
	if !ok {
		destNode = &NodeProto{
			Name:        base(path),
			SubtreeSize: 0,
			Hash:        nil,
			FileNode:    nil,
			DirNode:     nil,
		}
		h.fs[path] = destNode
	} else if destNode.nodetype() == unrecognized {
		return 0, errorf(Internal, "malformed node at \"%s\" in destination "+
			"hashtree is neither a file nor a directory", path)
	}
	sizeDelta := int64(0) // We return this to propagate file additions upwards

	// Get node at 'path' in all 'srcs'. All such nodes must have the same type as
	// each other and the same type as 'destNode'
	pathtype := destNode.nodetype() // All nodes in 'srcs' must have same type
	// childrenToTrees is a reverse index from [child of 'path'] to [trees that
	// contain it].
	// - childrenToTrees will only be used if 'path' is a directory in all
	//   'srcs' (but it's convenient to build it here, before we've checked them
	//   all)
	// - We need to group trees by common children, so that children present in
	//   multiple 'srcNodes' are only merged once
	// - if every srcNode has a unique file /foo/shard-xxxxx (00000 to 99999)
	//   then we'd call mergeNode("/foo") 100k times, once for each tree in
	//   'srcs', while running mergeNode("/").
	// - We also can't pass all of 'srcs' to mergeNode("/foo"), as otherwise
	//   mergeNode("/foo/shard-xxxxx") will have to filter through all 100k trees
	//   for each shard-xxxxx (only one of which contains the file being merged),
	//   and we'd have an O(n^2) algorithm; too slow when merging 100k trees)
	childrenToTrees := make(map[string][]HashTree)
	// Amount of data being added to node at 'path' in 'h'
	for _, src := range srcs {
		// Get the node at 'path' from 'src', and initialize 'h' at 'path' if needed
		n, err := src.Get(path)
		if Code(err) == PathNotFound {
			continue
		}
		if err != nil && Code(err) != PathNotFound {
			return 0, err
		}
		if pathtype == none {
			// 'h' is uninitialized at this path
			if n.nodetype() == directory {
				destNode.DirNode = &DirectoryNodeProto{}
			} else if n.nodetype() == file {
				destNode.FileNode = &FileNodeProto{}
			} else {
				return 0, errorf(Internal, "could not merge unrecognized node type at "+
					"\"%s\", which is neither a file nore a directory", path)
			}
			pathtype = n.nodetype()
		} else if pathtype != n.nodetype() {
			return sizeDelta, errorf(PathConflict, "could not merge path \"%s\" "+
				"which is a file in some hashtrees and a directory in others", path)
		}
		switch n.nodetype() {
		case directory:
			// Instead of merging here, we build a reverse-index and merge below
			for _, c := range n.DirNode.Children {
				childrenToTrees[c] = append(childrenToTrees[c], src)
			}
		case file:
			// Append new objects, and update size of target node (since that can't be
			// done in canonicalize)
			destNode.FileNode.Objects = append(destNode.FileNode.Objects,
				n.FileNode.Objects...)
<<<<<<< HEAD
			destNode.SubtreeSize += n.SubtreeSize
=======
			sizeDelta += n.SubtreeSize
>>>>>>> 9279e53a
		default:
			return sizeDelta, errorf(Internal, "malformed node at \"%s\" in source "+
				"hashtree is neither a file nor a directory", path)
		}
	}

	// If this is a directory, go back and merge all children encountered above
	if pathtype == directory {
		// Merge all children (collected in childrenToTrees)
		for c, cSrcs := range childrenToTrees {
			childSizeDelta, err := h.mergeNode(join(path, c), cSrcs)
			if err != nil {
				return sizeDelta, err
			}
			sizeDelta += childSizeDelta
			insertStr(&destNode.DirNode.Children, c)
		}
	}
	// Update the size of destNode, and mark it changed
	destNode.SubtreeSize += sizeDelta
	h.changed[path] = true
	return sizeDelta, nil
}

// Merge merges the HashTrees in 'trees' into 'h'. The result is nil if no
// errors are encountered while merging any tree, or else a new error e, where:
// - Code(e) is the error code of the first error encountered
// - e.Error() contains the error messages of the first 10 errors encountered
func (h *hashtree) Merge(trees ...HashTree) error {
	// Skip empty trees
	var nonEmptyTrees []HashTree
	for _, tree := range trees {
		_, err := tree.Get("/")
		if err != nil {
			continue
		}
		nonEmptyTrees = append(nonEmptyTrees, tree)
	}

	if len(nonEmptyTrees) == 0 {
		return nil
	}

	hmod, err := h.clone()
	if err != nil {
		return errorf(Internal, "could not snapshot hashtree before merge: %s", err)
	}
	if _, err = hmod.mergeNode("/", nonEmptyTrees); err != nil {
		return err
	}
	*h = *hmod

	return nil
}<|MERGE_RESOLUTION|>--- conflicted
+++ resolved
@@ -561,11 +561,7 @@
 			// done in canonicalize)
 			destNode.FileNode.Objects = append(destNode.FileNode.Objects,
 				n.FileNode.Objects...)
-<<<<<<< HEAD
-			destNode.SubtreeSize += n.SubtreeSize
-=======
 			sizeDelta += n.SubtreeSize
->>>>>>> 9279e53a
 		default:
 			return sizeDelta, errorf(Internal, "malformed node at \"%s\" in source "+
 				"hashtree is neither a file nor a directory", path)
