--- conflicted
+++ resolved
@@ -29,13 +29,8 @@
 	return topIdx
 }
 
-<<<<<<< HEAD
 func actualFiles(tb testing.TB, topIdx *Index, chunks *chunk.Storage, opts ...Option) []string {
-	ir := NewReader(context.Background(), topIdx, chunks, opts...)
-=======
-func actualFiles(tb testing.TB, objC obj.Client, chunks *chunk.Storage, opts ...Option) []string {
-	ir := NewReader(objC, chunks, testPath, opts...)
->>>>>>> 641e5f6c
+	ir := NewReader(chunks, topIdx, opts...)
 	result := []string{}
 	require.NoError(tb, ir.Iterate(context.Background(), func(idx *Index) error {
 		result = append(result, idx.Path)
