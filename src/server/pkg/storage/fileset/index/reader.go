--- conflicted
+++ resolved
@@ -13,21 +13,9 @@
 
 // Reader is used for reading a multilevel index.
 type Reader struct {
-<<<<<<< HEAD
-	ctx     context.Context
-	chunks  *chunk.Storage
-	path    string
-	filter  *pathFilter
-	topIdx  *Index
-	levels  []pbutil.Reader
-	peekIdx *Index
-	done    bool
-=======
-	objC   obj.Client
 	chunks *chunk.Storage
-	path   string
 	filter *pathFilter
->>>>>>> 641e5f6c
+	topIdx *Index
 }
 
 type pathFilter struct {
@@ -36,15 +24,8 @@
 }
 
 // NewReader create a new Reader.
-<<<<<<< HEAD
-func NewReader(ctx context.Context, topIdx *Index, chunks *chunk.Storage, opts ...Option) *Reader {
+func NewReader(chunks *chunk.Storage, topIdx *Index, opts ...Option) *Reader {
 	r := &Reader{
-		ctx:    ctx,
-=======
-func NewReader(objC obj.Client, chunks *chunk.Storage, path string, opts ...Option) *Reader {
-	r := &Reader{
-		objC:   objC,
->>>>>>> 641e5f6c
 		chunks: chunks,
 		topIdx: topIdx,
 	}
@@ -54,61 +35,10 @@
 	return r
 }
 
-<<<<<<< HEAD
-// Peek returns the next index without progressing the reader.
-func (r *Reader) Peek() (*Index, error) {
-	if err := r.setup(); err != nil {
-		return nil, err
-	}
-	var err error
-	if r.peekIdx == nil {
-		r.peekIdx, err = r.next()
-	}
-	return r.peekIdx, err
-}
-
-func (r *Reader) setup() error {
-	if r.done {
-		return io.EOF
-	}
-	if r.levels == nil {
-		// Setup top level reader.
-		pbr, err := r.topLevel()
-		if err != nil {
-			return err
-		}
-		r.levels = []pbutil.Reader{pbr}
-	}
-	return nil
-}
-
-func (r *Reader) topLevel() (_ pbutil.Reader, retErr error) {
-	buf := &bytes.Buffer{}
-	pbw := pbutil.NewWriter(buf)
-	if _, err := pbw.Write(r.topIdx); err != nil {
-		return nil, err
-	}
-	return pbutil.NewReader(buf), nil
-}
-
-// Next returns the next index and progresses the reader.
-func (r *Reader) Next() (*Index, error) {
-	if err := r.setup(); err != nil {
-		return nil, err
-	}
-	if r.peekIdx != nil {
-		idx := r.peekIdx
-		r.peekIdx = nil
-		return idx, nil
-=======
 // Iterate iterates over the indexes.
 func (r *Reader) Iterate(ctx context.Context, cb func(*Index) error) error {
 	// Setup top level reader.
-	pbr, err := topLevel(ctx, r.objC, r.path)
-	if err != nil {
-		return err
->>>>>>> 641e5f6c
-	}
+	pbr := r.topLevel()
 	levels := []pbutil.Reader{pbr}
 	for {
 		pbr := levels[len(levels)-1]
@@ -149,21 +79,11 @@
 	}
 }
 
-func topLevel(ctx context.Context, objC obj.Client, path string) (pbr pbutil.Reader, retErr error) {
-	objR, err := objC.Reader(ctx, path, 0, 0)
-	if err != nil {
-		return nil, err
-	}
-	defer func() {
-		if err := objR.Close(); err != nil && retErr == nil {
-			retErr = err
-		}
-	}()
-	buf := &bytes.Buffer{}
-	if _, err := io.Copy(buf, objR); err != nil {
-		return nil, err
-	}
-	return pbutil.NewReader(buf), nil
+func (r *Reader) topLevel() pbutil.Reader {
+	buf := bytes.Buffer{}
+	pbw := pbutil.NewWriter(&buf)
+	pbw.Write(r.topIdx)
+	return pbutil.NewReader(&buf)
 }
 
 // atStart returns true when the name is in the valid range for a filter (always true if no filter is set).
@@ -254,46 +174,5 @@
 	}
 	r := lr.chunks.NewReader(lr.ctx, []*chunk.DataRef{lr.idx.Range.ChunkRef})
 	lr.buf.Reset()
-<<<<<<< HEAD
-	return lr.cr.Get(lr.buf)
-}
-
-// Iterate iterates over the indexes.
-// pathBound is an optional parameter for specifiying the upper bound (exclusive) of the iteration.
-func (r *Reader) Iterate(f func(*Index) error, pathBound ...string) error {
-	for {
-		idx, err := r.Peek()
-		if err != nil {
-			if errors.Is(err, io.EOF) {
-				return nil
-			}
-			return err
-		}
-		if !chunk.BeforeBound(idx.Path, pathBound...) {
-			return nil
-		}
-		if err := f(idx); err != nil {
-			return err
-		}
-		if _, err := r.Next(); err != nil {
-			return err
-		}
-	}
-=======
 	return r.Get(lr.buf)
-}
-
-// GetTopLevelIndex gets the top level index entry for a file set, which contains metadata
-// for the file set.
-func GetTopLevelIndex(ctx context.Context, objC obj.Client, path string) (*Index, error) {
-	pbr, err := topLevel(ctx, objC, path)
-	if err != nil {
-		return nil, err
-	}
-	idx := &Index{}
-	if err := pbr.Read(idx); err != nil {
-		return nil, err
-	}
-	return idx, nil
->>>>>>> 641e5f6c
 }