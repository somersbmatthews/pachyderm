package server

import (
	"bytes"
	"context"
	"encoding/base64"
	"encoding/hex"
	"encoding/json"
	"fmt"
	"io"
	"io/ioutil"
	"math/rand"
	"os"
	"path"
	"strconv"
	"strings"
	"sync"
	"testing"
	"time"

	"github.com/pachyderm/pachyderm/src/client"
	"github.com/pachyderm/pachyderm/src/client/pfs"
	"github.com/pachyderm/pachyderm/src/client/pkg/require"
	"github.com/pachyderm/pachyderm/src/client/pkg/uuid"
	"github.com/pachyderm/pachyderm/src/client/pps"
	pfspretty "github.com/pachyderm/pachyderm/src/server/pfs/pretty"
	"github.com/pachyderm/pachyderm/src/server/pkg/backoff"
	ppsserver "github.com/pachyderm/pachyderm/src/server/pps"
	ppspretty "github.com/pachyderm/pachyderm/src/server/pps/pretty"

	"github.com/gogo/protobuf/types"
	"k8s.io/kubernetes/pkg/api"
	"k8s.io/kubernetes/pkg/apis/extensions"
	kube_client "k8s.io/kubernetes/pkg/client/restclient"
	kube "k8s.io/kubernetes/pkg/client/unversioned"
	"k8s.io/kubernetes/pkg/labels"
)

const (
	// If this environment variable is set, then the tests are being run
	// in a real cluster in the cloud.
	InCloudEnv = "PACH_TEST_CLOUD"
)

func TestPipelineWithParallelism(t *testing.T) {
	if testing.Short() {
		t.Skip("Skipping integration tests in short mode")
	}
	t.Parallel()
	c := getPachClient(t)

	dataRepo := uniqueString("TestPipelineInputDataModification_data")
	require.NoError(t, c.CreateRepo(dataRepo))

	numFiles := 1000
	commit1, err := c.StartCommit(dataRepo, "master")
	require.NoError(t, err)
	for i := 0; i < numFiles; i++ {
		_, err = c.PutFile(dataRepo, commit1.ID, fmt.Sprintf("file-%d", i), strings.NewReader(fmt.Sprintf("%d", i)))
	}
	require.NoError(t, c.FinishCommit(dataRepo, commit1.ID))

	pipeline := uniqueString("pipeline")
	require.NoError(t, c.CreatePipeline(
		pipeline,
		"",
		[]string{"bash"},
		[]string{
			fmt.Sprintf("cp /pfs/%s/* /pfs/out/", dataRepo),
		},
		&pps.ParallelismSpec{
			Constant: 4,
		},
		client.NewAtomInput(dataRepo, "/*"),
		"",
		false,
	))

	commitIter, err := c.FlushCommit([]*pfs.Commit{commit1}, nil)
	require.NoError(t, err)
	commitInfos := collectCommitInfos(t, commitIter)
	require.Equal(t, 1, len(commitInfos))

	for i := 0; i < numFiles; i++ {
		var buf bytes.Buffer
		require.NoError(t, c.GetFile(commitInfos[0].Commit.Repo.Name, commitInfos[0].Commit.ID, fmt.Sprintf("file-%d", i), 0, 0, &buf))
		require.Equal(t, fmt.Sprintf("%d", i), buf.String())
	}
}

func TestDatumDedup(t *testing.T) {
	if testing.Short() {
		t.Skip("Skipping integration tests in short mode")
	}
	t.Parallel()
	c := getPachClient(t)

	dataRepo := uniqueString("TestDatumDedup_data")
	require.NoError(t, c.CreateRepo(dataRepo))

	commit1, err := c.StartCommit(dataRepo, "master")
	require.NoError(t, err)
	_, err = c.PutFile(dataRepo, commit1.ID, "file", strings.NewReader("foo"))
	require.NoError(t, c.FinishCommit(dataRepo, commit1.ID))

	pipeline := uniqueString("pipeline")
	// This pipeline sleeps for 10 secs per datum
	require.NoError(t, c.CreatePipeline(
		pipeline,
		"",
		[]string{"bash"},
		[]string{
			"sleep 10",
		},
		nil,
		client.NewAtomInput(dataRepo, "/*"),
		"",
		false,
	))

	commitIter, err := c.FlushCommit([]*pfs.Commit{commit1}, nil)
	require.NoError(t, err)
	commitInfos := collectCommitInfos(t, commitIter)
	require.Equal(t, 1, len(commitInfos))

	commit2, err := c.StartCommit(dataRepo, "master")
	require.NoError(t, err)
	require.NoError(t, c.FinishCommit(dataRepo, commit2.ID))

	// Since we did not change the datum, the datum should not be processed
	// again, which means that the job should complete instantly.
	ctx, cancel := context.WithTimeout(context.Background(), time.Second*5)
	defer cancel()
	stream, err := c.PfsAPIClient.FlushCommit(
		ctx,
		&pfs.FlushCommitRequest{
			Commits: []*pfs.Commit{commit2},
		})
	require.NoError(t, err)
	_, err = stream.Recv()
	require.NoError(t, err)
}

func TestPipelineInputDataModification(t *testing.T) {
	if testing.Short() {
		t.Skip("Skipping integration tests in short mode")
	}
	t.Parallel()
	c := getPachClient(t)

	dataRepo := uniqueString("TestPipelineInputDataModification_data")
	require.NoError(t, c.CreateRepo(dataRepo))

	commit1, err := c.StartCommit(dataRepo, "master")
	require.NoError(t, err)
	_, err = c.PutFile(dataRepo, commit1.ID, "file", strings.NewReader("foo"))
	require.NoError(t, c.FinishCommit(dataRepo, commit1.ID))

	pipeline := uniqueString("pipeline")
	require.NoError(t, c.CreatePipeline(
		pipeline,
		"",
		[]string{"bash"},
		[]string{
			fmt.Sprintf("cp /pfs/%s/* /pfs/out/", dataRepo),
		},
		nil,
		client.NewAtomInput(dataRepo, "/*"),
		"",
		false,
	))

	commitIter, err := c.FlushCommit([]*pfs.Commit{commit1}, nil)
	require.NoError(t, err)
	commitInfos := collectCommitInfos(t, commitIter)
	require.Equal(t, 1, len(commitInfos))

	var buf bytes.Buffer
	require.NoError(t, c.GetFile(commitInfos[0].Commit.Repo.Name, commitInfos[0].Commit.ID, "file", 0, 0, &buf))
	require.Equal(t, "foo", buf.String())

	commit2, err := c.StartCommit(dataRepo, "master")
	require.NoError(t, err)
	require.NoError(t, c.DeleteFile(dataRepo, commit2.ID, "file"))
	_, err = c.PutFile(dataRepo, commit2.ID, "file", strings.NewReader("bar"))
	require.NoError(t, err)
	require.NoError(t, c.FinishCommit(dataRepo, commit2.ID))

	commitIter, err = c.FlushCommit([]*pfs.Commit{commit2}, nil)
	require.NoError(t, err)
	commitInfos = collectCommitInfos(t, commitIter)
	require.Equal(t, 1, len(commitInfos))

	buf.Reset()
	require.NoError(t, c.GetFile(commitInfos[0].Commit.Repo.Name, commitInfos[0].Commit.ID, "file", 0, 0, &buf))
	require.Equal(t, "bar", buf.String())

	commit3, err := c.StartCommit(dataRepo, "master")
	require.NoError(t, err)
	require.NoError(t, c.DeleteFile(dataRepo, commit3.ID, "file"))
	_, err = c.PutFile(dataRepo, commit3.ID, "file2", strings.NewReader("foo"))
	require.NoError(t, err)
	require.NoError(t, c.FinishCommit(dataRepo, commit3.ID))

	commitIter, err = c.FlushCommit([]*pfs.Commit{commit3}, nil)
	require.NoError(t, err)
	commitInfos = collectCommitInfos(t, commitIter)
	require.Equal(t, 1, len(commitInfos))

	require.YesError(t, c.GetFile(commitInfos[0].Commit.Repo.Name, commitInfos[0].Commit.ID, "file", 0, 0, &buf))
	buf.Reset()
	require.NoError(t, c.GetFile(commitInfos[0].Commit.Repo.Name, commitInfos[0].Commit.ID, "file2", 0, 0, &buf))
	require.Equal(t, "foo", buf.String())

	commitInfos, err = c.ListCommit(pipeline, "", "", 0)
	require.NoError(t, err)
	require.Equal(t, 3, len(commitInfos))
}

func TestMultipleInputsFromTheSameBranch(t *testing.T) {
	if testing.Short() {
		t.Skip("Skipping integration tests in short mode")
	}
	t.Parallel()
	c := getPachClient(t)

	dataRepo := uniqueString("TestMultipleInputsFromTheSameBranch_data")
	require.NoError(t, c.CreateRepo(dataRepo))

	commit1, err := c.StartCommit(dataRepo, "master")
	require.NoError(t, err)
	_, err = c.PutFile(dataRepo, commit1.ID, "dirA/file", strings.NewReader("foo\n"))
	require.NoError(t, err)
	_, err = c.PutFile(dataRepo, commit1.ID, "dirB/file", strings.NewReader("foo\n"))
	require.NoError(t, err)
	require.NoError(t, c.FinishCommit(dataRepo, commit1.ID))

	pipeline := uniqueString("pipeline")
	require.NoError(t, c.CreatePipeline(
		pipeline,
		"",
		[]string{"bash"},
		[]string{
			"cat /pfs/out/file",
			fmt.Sprintf("cat /pfs/dirA/dirA/file >> /pfs/out/file"),
			fmt.Sprintf("cat /pfs/dirB/dirB/file >> /pfs/out/file"),
		},
		nil,
		client.NewCrossInput(
			client.NewAtomInputOpts("dirA", dataRepo, "", "/dirA/*", false, ""),
			client.NewAtomInputOpts("dirB", dataRepo, "", "/dirB/*", false, ""),
		),
		"",
		false,
	))

	commitIter, err := c.FlushCommit([]*pfs.Commit{commit1}, nil)
	require.NoError(t, err)
	commitInfos := collectCommitInfos(t, commitIter)
	require.Equal(t, 1, len(commitInfos))

	var buf bytes.Buffer
	require.NoError(t, c.GetFile(commitInfos[0].Commit.Repo.Name, commitInfos[0].Commit.ID, "file", 0, 0, &buf))
	require.Equal(t, "foo\nfoo\n", buf.String())

	commit2, err := c.StartCommit(dataRepo, "master")
	require.NoError(t, err)
	_, err = c.PutFile(dataRepo, commit2.ID, "dirA/file", strings.NewReader("bar\n"))
	require.NoError(t, err)
	require.NoError(t, c.FinishCommit(dataRepo, commit2.ID))

	commitIter, err = c.FlushCommit([]*pfs.Commit{commit2}, nil)
	require.NoError(t, err)
	commitInfos = collectCommitInfos(t, commitIter)
	require.Equal(t, 1, len(commitInfos))

	buf.Reset()
	require.NoError(t, c.GetFile(commitInfos[0].Commit.Repo.Name, commitInfos[0].Commit.ID, "file", 0, 0, &buf))
	require.Equal(t, "foo\nbar\nfoo\n", buf.String())

	commit3, err := c.StartCommit(dataRepo, "master")
	require.NoError(t, err)
	_, err = c.PutFile(dataRepo, commit3.ID, "dirB/file", strings.NewReader("buzz\n"))
	require.NoError(t, err)
	require.NoError(t, c.FinishCommit(dataRepo, commit3.ID))

	commitIter, err = c.FlushCommit([]*pfs.Commit{commit3}, nil)
	require.NoError(t, err)
	commitInfos = collectCommitInfos(t, commitIter)
	require.Equal(t, 1, len(commitInfos))

	buf.Reset()
	require.NoError(t, c.GetFile(commitInfos[0].Commit.Repo.Name, commitInfos[0].Commit.ID, "file", 0, 0, &buf))
	require.Equal(t, "foo\nbar\nfoo\nbuzz\n", buf.String())

	commitInfos, err = c.ListCommit(pipeline, "", "", 0)
	require.NoError(t, err)
	require.Equal(t, 3, len(commitInfos))
}

func TestMultipleInputsFromTheSameRepoDifferentBranches(t *testing.T) {
	if testing.Short() {
		t.Skip("Skipping integration tests in short mode")
	}
	t.Parallel()
	c := getPachClient(t)

	dataRepo := uniqueString("TestMultipleInputsFromTheSameRepo_data")
	require.NoError(t, c.CreateRepo(dataRepo))

	branchA := "branchA"
	branchB := "branchB"

	pipeline := uniqueString("pipeline")
	// Creating this pipeline should error, because the two inputs are
	// from the same repo but they don't specify different names.
	require.YesError(t, c.CreatePipeline(
		pipeline,
		"",
		[]string{"bash"},
		[]string{
			fmt.Sprintf("cat /pfs/%s/file > /pfs/out/file", dataRepo),
			fmt.Sprintf("cat /pfs/%s/file > /pfs/out/file", dataRepo),
		},
		nil,
		client.NewCrossInput(
			client.NewAtomInputOpts("", dataRepo, branchA, "/*", false, ""),
			client.NewAtomInputOpts("", dataRepo, branchB, "/*", false, ""),
		),
		"",
		false,
	))

	require.YesError(t, c.CreatePipeline(
		pipeline,
		"",
		[]string{"bash"},
		[]string{
			fmt.Sprintf("cat /pfs/%s/file >> /pfs/out/file", branchA),
			fmt.Sprintf("cat /pfs/%s/file >> /pfs/out/file", branchB),
		},
		nil,
		client.NewCrossInput(
			client.NewAtomInputOpts(branchA, dataRepo, branchA, "/*", false, ""),
			client.NewAtomInputOpts(branchB, dataRepo, branchB, "/*", false, ""),
		),
		"",
		false,
	))
}

//func TestJob(t *testing.T) {
//t.Parallel()
//testJob(t, 4)
//}

//func TestJobNoShard(t *testing.T) {
//t.Parallel()
//testJob(t, 0)
//}

//func testJob(t *testing.T, shards int) {
//if testing.Short() {
//t.Skip("Skipping integration tests in short mode")
//}
//c := getPachClient(t)

//// Create repo, commit, and branch
//dataRepo := uniqueString("TestJob_data")
//require.NoError(t, c.CreateRepo(dataRepo))
//commit, err := c.StartCommit(dataRepo, "master")
//require.NoError(t, err)

//fileContent := "foo\n"
//// We want to create lots of files so that each parallel job will be
//// started with some files
//numFiles := shards*100 + 100
//for i := 0; i < numFiles; i++ {
//fmt.Println("putting ", i)
//_, err = c.PutFile(dataRepo, commit.ID, fmt.Sprintf("file-%d", i), strings.NewReader(fileContent))
//require.NoError(t, err)
//}
//require.NoError(t, c.FinishCommit(dataRepo, commit.ID))
//job, err := c.CreateJob(
//"",
//[]string{"bash"},
//[]string{fmt.Sprintf("cp %s %s", "/pfs/input/*", "/pfs/out")},
//&pps.ParallelismSpec{
//Constant: uint64(shards),
//},
//[]*pps.JobInput{{
//Name:   "input",
//Commit: commit,
//Glob:   "/*",
//}},
//0,
//0,
//)
//require.NoError(t, err)

//// Wait for job to finish and then inspect
//jobInfo, err := c.InspectJob(job.ID, true [> wait for job <])
//require.NoError(t, err)
//require.Equal(t, pps.JobState_JOB_SUCCESS.String(), jobInfo.State.String())
//require.NotNil(t, jobInfo.Started)
//require.NotNil(t, jobInfo.Finished)

//// Inspect job timestamps
//tFin, _ := types.TimestampFromProto(jobInfo.Finished)
//tStart, _ := types.TimestampFromProto(jobInfo.Started)
//require.True(t, tFin.After(tStart))

//// Inspect job parallelism
//parellelism, err := pps_server.GetExpectedNumWorkers(getKubeClient(t), jobInfo.ParallelismSpec)
//require.NoError(t, err)
//require.True(t, parellelism > 0)

//// Inspect output commit
//_, err = c.InspectCommit(jobInfo.OutputCommit.Repo.Name, jobInfo.OutputCommit.ID)
//require.NoError(t, err)

//// Inspect output files
//for i := 0; i < numFiles; i++ {
//var buffer bytes.Buffer
//require.NoError(t, c.GetFile(jobInfo.OutputCommit.Repo.Name, jobInfo.OutputCommit.ID, fmt.Sprintf("file-%d", i), 0, 0, &buffer))
//require.Equal(t, fileContent, buffer.String())
//}
//}

// This test fails if you updated some static assets (such as doc/reference/pipeline_spec.md)
// that are used in code but forgot to run:
// $ make assets

func TestPipelineFailure(t *testing.T) {
	if testing.Short() {
		t.Skip("Skipping integration tests in short mode")
	}
	t.Parallel()
	c := getPachClient(t)

	dataRepo := uniqueString("TestPipelineFailure_data")
	require.NoError(t, c.CreateRepo(dataRepo))

	commit, err := c.StartCommit(dataRepo, "master")
	require.NoError(t, err)
	_, err = c.PutFile(dataRepo, commit.ID, "file", strings.NewReader("foo\n"))
	require.NoError(t, err)
	require.NoError(t, c.FinishCommit(dataRepo, commit.ID))

	pipeline := uniqueString("pipeline")
	require.NoError(t, c.CreatePipeline(
		pipeline,
		"",
		[]string{"exit 1"},
		nil,
		&pps.ParallelismSpec{
			Constant: 1,
		},
		client.NewAtomInput(dataRepo, "/*"),
		"",
		false,
	))
	var jobInfos []*pps.JobInfo
	require.NoError(t, backoff.Retry(func() error {
		jobInfos, err = c.ListJob(pipeline, nil)
		require.NoError(t, err)
		if len(jobInfos) != 1 {
			return fmt.Errorf("expected 1 jobs, got %d", len(jobInfos))
		}
		return nil
	}, backoff.NewTestingBackOff()))
	jobInfo, err := c.PpsAPIClient.InspectJob(context.Background(), &pps.InspectJobRequest{
		Job:        jobInfos[0].Job,
		BlockState: true,
	})
	require.NoError(t, err)
	require.Equal(t, pps.JobState_JOB_FAILURE, jobInfo.State)
	require.True(t, strings.Contains(jobInfo.Reason, "datum"))
}

func TestEgressFailure(t *testing.T) {
	if testing.Short() {
		t.Skip("Skipping integration tests in short mode")
	}
	t.Parallel()
	c := getPachClient(t)

	dataRepo := uniqueString("TestEgressFailure_data")
	require.NoError(t, c.CreateRepo(dataRepo))

	commit, err := c.StartCommit(dataRepo, "master")
	require.NoError(t, err)
	_, err = c.PutFile(dataRepo, commit.ID, "file", strings.NewReader("foo\n"))
	require.NoError(t, err)
	require.NoError(t, c.FinishCommit(dataRepo, commit.ID))

	// This pipeline should fail because the egress URL is invalid
	pipeline := uniqueString("pipeline")
	_, err = c.PpsAPIClient.CreatePipeline(
		context.Background(),
		&pps.CreatePipelineRequest{
			Pipeline: client.NewPipeline(pipeline),
			Transform: &pps.Transform{
				Cmd: []string{"cp", path.Join("/pfs", dataRepo, "file"), "/pfs/out/file"},
			},
			Inputs: []*pps.PipelineInput{{
				Repo: &pfs.Repo{Name: dataRepo},
				Glob: "/",
			}},
			Egress: &pps.Egress{"invalid://blahblah"},
		})
	require.NoError(t, err)

	var jobInfos []*pps.JobInfo
	require.NoError(t, backoff.Retry(func() error {
		jobInfos, err = c.ListJob(pipeline, nil)
		require.NoError(t, err)
		if len(jobInfos) != 1 {
			return fmt.Errorf("expected 1 jobs, got %d", len(jobInfos))
		}
		return nil
	}, backoff.NewTestingBackOff()))
	jobInfo, err := c.PpsAPIClient.InspectJob(context.Background(), &pps.InspectJobRequest{
		Job:        jobInfos[0].Job,
		BlockState: true,
	})
	require.NoError(t, err)
	require.Equal(t, pps.JobState_JOB_FAILURE, jobInfo.State)
	require.True(t, strings.Contains(jobInfo.Reason, "egress"))
}

func TestLazyPipelinePropagation(t *testing.T) {
	if testing.Short() {
		t.Skip("Skipping integration tests in short mode")
	}
	t.Parallel()
	c := getPachClient(t)
	dataRepo := uniqueString("TestPipeline_datax")
	require.NoError(t, c.CreateRepo(dataRepo))
	pipelineA := uniqueString("pipelineA")
	require.NoError(t, c.CreatePipeline(
		pipelineA,
		"",
		[]string{"cp", path.Join("/pfs", dataRepo, "file"), "/pfs/out/file"},
		nil,
		&pps.ParallelismSpec{
			Constant: 1,
		},
		client.NewAtomInputOpts("", dataRepo, "", "/*", true, ""),
		"",
		false,
	))
	pipelineB := uniqueString("pipelineB")
	require.NoError(t, c.CreatePipeline(
		pipelineB,
		"",
		[]string{"cp", path.Join("/pfs", pipelineA, "file"), "/pfs/out/file"},
		nil,
		&pps.ParallelismSpec{
			Constant: 1,
		},
		client.NewAtomInputOpts("", pipelineA, "", "/*", true, ""),
		"",
		false,
	))

	commit1, err := c.StartCommit(dataRepo, "master")
	require.NoError(t, err)
	_, err = c.PutFile(dataRepo, commit1.ID, "file", strings.NewReader("foo\n"))
	require.NoError(t, err)
	require.NoError(t, c.FinishCommit(dataRepo, commit1.ID))

	commitIter, err := c.FlushCommit([]*pfs.Commit{client.NewCommit(dataRepo, commit1.ID)}, nil)
	require.NoError(t, err)
	collectCommitInfos(t, commitIter)

	jobInfos, err := c.ListJob(pipelineA, nil)
	require.NoError(t, err)
	require.Equal(t, 1, len(jobInfos))
	require.NotNil(t, jobInfos[0].Input.Atom)
	require.Equal(t, true, jobInfos[0].Input.Atom.Lazy)
	jobInfos, err = c.ListJob(pipelineB, nil)
	require.NoError(t, err)
	require.Equal(t, 1, len(jobInfos))
	require.NotNil(t, jobInfos[0].Input.Atom)
	require.Equal(t, true, jobInfos[0].Input.Atom.Lazy)
}

func TestLazyPipeline(t *testing.T) {
	if testing.Short() {
		t.Skip("Skipping integration tests in short mode")
	}
	t.Parallel()

	c := getPachClient(t)
	// create repos
	dataRepo := uniqueString("TestLazyPipeline_data")
	require.NoError(t, c.CreateRepo(dataRepo))
	// create pipeline
	pipelineName := uniqueString("pipeline")
	_, err := c.PpsAPIClient.CreatePipeline(
		context.Background(),
		&pps.CreatePipelineRequest{
			Pipeline: client.NewPipeline(pipelineName),
			Transform: &pps.Transform{
				Cmd: []string{"cp", path.Join("/pfs", dataRepo, "file"), "/pfs/out/file"},
			},
			ParallelismSpec: &pps.ParallelismSpec{
				Constant: 1,
			},
			Inputs: []*pps.PipelineInput{{
				Repo: &pfs.Repo{Name: dataRepo},
				Glob: "/",
				Lazy: true,
			}},
		})
	require.NoError(t, err)
	// Do a commit
	commit, err := c.StartCommit(dataRepo, "master")
	require.NoError(t, err)
	_, err = c.PutFile(dataRepo, "master", "file", strings.NewReader("foo\n"))
	require.NoError(t, err)
	// We put 2 files, 1 of which will never be touched by the pipeline code.
	// This is an important part of the correctness of this test because the
	// job-shim sets up a goro for each pipe, pipes that are never opened will
	// leak but that shouldn't prevent the job from completing.
	_, err = c.PutFile(dataRepo, "master", "file2", strings.NewReader("foo\n"))
	require.NoError(t, err)
	require.NoError(t, c.FinishCommit(dataRepo, "master"))
	commitIter, err := c.FlushCommit([]*pfs.Commit{commit}, nil)
	require.NoError(t, err)
	commitInfos := collectCommitInfos(t, commitIter)
	require.Equal(t, 1, len(commitInfos))
	buffer := bytes.Buffer{}
	require.NoError(t, c.GetFile(commitInfos[0].Commit.Repo.Name, commitInfos[0].Commit.ID, "file", 0, 0, &buffer))
	require.Equal(t, "foo\n", buffer.String())
}

// There's an issue where if you use cp with certain flags, it might copy
// special files without reading from them.  In our case, we use named pipes
// to simulate lazy files, so the pipes themselves might get copied into
// the output directory, blocking upload.
//
// We've updated the code such that we are able to detect if the files we
// are uploading are pipes, and make the job fail in that case.
func TestLazyPipelineCPPipes(t *testing.T) {
	if testing.Short() {
		t.Skip("Skipping integration tests in short mode")
	}
	t.Parallel()

	c := getPachClient(t)
	// create repos
	dataRepo := uniqueString("TestLazyPipeline_data")
	require.NoError(t, c.CreateRepo(dataRepo))
	// create pipeline
	pipeline := uniqueString("pipeline")
	_, err := c.PpsAPIClient.CreatePipeline(
		context.Background(),
		&pps.CreatePipelineRequest{
			Pipeline: client.NewPipeline(pipeline),
			Transform: &pps.Transform{
				// Using cp with the -r flag apparently just copes go
				Cmd: []string{"cp", "-r", path.Join("/pfs", dataRepo, "file"), "/pfs/out/file"},
			},
			ParallelismSpec: &pps.ParallelismSpec{
				Constant: 1,
			},
			Inputs: []*pps.PipelineInput{{
				Repo: &pfs.Repo{Name: dataRepo},
				Glob: "/",
				Lazy: true,
			}},
		})
	require.NoError(t, err)
	// Do a commit
	_, err = c.StartCommit(dataRepo, "master")
	require.NoError(t, err)
	_, err = c.PutFile(dataRepo, "master", "file", strings.NewReader("foo\n"))
	require.NoError(t, err)
	require.NoError(t, c.FinishCommit(dataRepo, "master"))

	// wait for job to spawn
	time.Sleep(15 * time.Second)
	var jobID string
	require.NoError(t, backoff.Retry(func() error {
		jobInfos, err := c.ListJob(pipeline, nil)
		if err != nil {
			return err
		}
		if len(jobInfos) != 1 {
			return fmt.Errorf("len(jobInfos) should be 1")
		}
		jobID = jobInfos[0].Job.ID
		jobInfo, err := c.PpsAPIClient.InspectJob(context.Background(), &pps.InspectJobRequest{
			Job:        client.NewJob(jobID),
			BlockState: true,
		})
		if err != nil {
			return err
		}
		if jobInfo.State != pps.JobState_JOB_FAILURE {
			return fmt.Errorf("job did not fail, even though it tried to copy " +
				"pipes, which should be disallowed by Pachyderm")
		}
		return nil
	}, backoff.NewTestingBackOff()))
}

// TestProvenance creates a pipeline DAG that's not a transitive reduction
// It looks like this:
// A
// | \
// v  v
// B-->C
// When we commit to A we expect to see 1 commit on C rather than 2.
func TestProvenance(t *testing.T) {
	if testing.Short() {
		t.Skip("Skipping integration tests in short mode")
	}

	t.Parallel()
	c := getPachClient(t)
	aRepo := uniqueString("A")
	require.NoError(t, c.CreateRepo(aRepo))
	bPipeline := uniqueString("B")
	require.NoError(t, c.CreatePipeline(
		bPipeline,
		"",
		[]string{"cp", path.Join("/pfs", aRepo, "file"), "/pfs/out/file"},
		nil,
		&pps.ParallelismSpec{
			Constant: 1,
		},
		client.NewAtomInput(aRepo, "/*"),
		"",
		false,
	))
	cPipeline := uniqueString("C")
	require.NoError(t, c.CreatePipeline(
		cPipeline,
		"",
		[]string{"sh"},
		[]string{fmt.Sprintf("diff %s %s >/pfs/out/file",
			path.Join("/pfs", aRepo, "file"), path.Join("/pfs", bPipeline, "file"))},
		&pps.ParallelismSpec{
			Constant: 1,
		},
		client.NewCrossInput(
			client.NewAtomInput(aRepo, "/*"),
			client.NewAtomInput(bPipeline, "/*"),
		),
		"",
		false,
	))
	// commit to aRepo
	commit1, err := c.StartCommit(aRepo, "master")
	require.NoError(t, err)
	_, err = c.PutFile(aRepo, commit1.ID, "file", strings.NewReader("foo\n"))
	require.NoError(t, err)
	require.NoError(t, c.FinishCommit(aRepo, commit1.ID))

	commit2, err := c.StartCommit(aRepo, "master")
	require.NoError(t, err)
	_, err = c.PutFile(aRepo, commit2.ID, "file", strings.NewReader("bar\n"))
	require.NoError(t, err)
	require.NoError(t, c.FinishCommit(aRepo, commit2.ID))

	aCommit := commit2
	commitIter, err := c.FlushCommit([]*pfs.Commit{aCommit}, []*pfs.Repo{{bPipeline}})
	require.NoError(t, err)
	commitInfos := collectCommitInfos(t, commitIter)
	require.Equal(t, 1, len(commitInfos))
	bCommit := commitInfos[0].Commit
	commitIter, err = c.FlushCommit([]*pfs.Commit{aCommit, bCommit}, nil)
	require.NoError(t, err)
	commitInfos = collectCommitInfos(t, commitIter)
	require.Equal(t, 1, len(commitInfos))
	cCommitInfo := commitInfos[0]
	require.Equal(t, uint64(0), cCommitInfo.SizeBytes)

	// We should only see two commits in each repo.
	commitInfos, err = c.ListCommit(aRepo, "", "", 0)
	require.NoError(t, err)
	require.Equal(t, 2, len(commitInfos))

	commitInfos, err = c.ListCommit(bPipeline, "", "", 0)
	require.NoError(t, err)
	require.Equal(t, 2, len(commitInfos))

	commitInfos, err = c.ListCommit(cPipeline, "", "", 0)
	require.NoError(t, err)
	require.Equal(t, 2, len(commitInfos))
}

// TestProvenance2 tests the following DAG:
//   A
//  / \
// B   C
//  \ /
//   D
func TestProvenance2(t *testing.T) {
	if testing.Short() {
		t.Skip("Skipping integration tests in short mode")
	}

	t.Parallel()
	c := getPachClient(t)
	aRepo := uniqueString("A")
	require.NoError(t, c.CreateRepo(aRepo))
	bPipeline := uniqueString("B")
	require.NoError(t, c.CreatePipeline(
		bPipeline,
		"",
		[]string{"cp", path.Join("/pfs", aRepo, "bfile"), "/pfs/out/bfile"},
		nil,
		&pps.ParallelismSpec{
			Constant: 1,
		},
		client.NewAtomInput(aRepo, "/b*"),
		"",
		false,
	))
	cPipeline := uniqueString("C")
	require.NoError(t, c.CreatePipeline(
		cPipeline,
		"",
		[]string{"cp", path.Join("/pfs", aRepo, "cfile"), "/pfs/out/cfile"},
		nil,
		&pps.ParallelismSpec{
			Constant: 1,
		},
		client.NewAtomInput(aRepo, "/c*"),
		"",
		false,
	))
	dPipeline := uniqueString("D")
	require.NoError(t, c.CreatePipeline(
		dPipeline,
		"",
		[]string{"sh"},
		[]string{
			fmt.Sprintf("diff /pfs/%s/bfile /pfs/%s/cfile >/pfs/out/file", bPipeline, cPipeline),
		},
		&pps.ParallelismSpec{
			Constant: 1,
		},
		client.NewCrossInput(
			client.NewAtomInput(bPipeline, "/*"),
			client.NewAtomInput(cPipeline, "/*"),
		),
		"",
		false,
	))
	// commit to aRepo
	commit1, err := c.StartCommit(aRepo, "master")
	require.NoError(t, err)
	_, err = c.PutFile(aRepo, commit1.ID, "bfile", strings.NewReader("foo\n"))
	require.NoError(t, err)
	_, err = c.PutFile(aRepo, commit1.ID, "cfile", strings.NewReader("foo\n"))
	require.NoError(t, err)
	require.NoError(t, c.FinishCommit(aRepo, commit1.ID))

	commit2, err := c.StartCommit(aRepo, "master")
	require.NoError(t, err)
	_, err = c.PutFile(aRepo, commit2.ID, "bfile", strings.NewReader("bar\n"))
	require.NoError(t, err)
	_, err = c.PutFile(aRepo, commit2.ID, "cfile", strings.NewReader("bar\n"))
	require.NoError(t, err)
	require.NoError(t, c.FinishCommit(aRepo, commit2.ID))

	commitIter, err := c.FlushCommit([]*pfs.Commit{commit2}, []*pfs.Repo{{dPipeline}})
	require.NoError(t, err)
	commitInfos := collectCommitInfos(t, commitIter)
	require.Equal(t, 1, len(commitInfos))

	// We should only see two commits in each repo.
	commitInfos, err = c.ListCommit(bPipeline, "", "", 0)
	require.NoError(t, err)
	require.Equal(t, 2, len(commitInfos))

	commitInfos, err = c.ListCommit(cPipeline, "", "", 0)
	require.NoError(t, err)
	require.Equal(t, 2, len(commitInfos))

	commitInfos, err = c.ListCommit(dPipeline, "", "", 0)
	require.NoError(t, err)
	require.Equal(t, 2, len(commitInfos))

	for _, commitInfo := range commitInfos {
		commit := commitInfo.Commit
		buffer := bytes.Buffer{}
		require.NoError(t, c.GetFile(commit.Repo.Name, commit.ID, "file", 0, 0, &buffer))
		require.Equal(t, "", buffer.String())
	}
}

//func TestDirectory(t *testing.T) {
//if testing.Short() {
//t.Skip("Skipping integration tests in short mode")
//}
//t.Parallel()

//c := getPachClient(t)

//ctx, cancel := context.WithTimeout(context.Background(), time.Second*60)
//defer cancel() //cleanup resources

//job1, err := c.PpsAPIClient.CreateJob(context.Background(), &pps.CreateJobRequest{
//Transform: &pps.Transform{
//Cmd: []string{"sh"},
//Stdin: []string{
//"mkdir /pfs/out/dir",
//"echo foo >> /pfs/out/dir/file",
//},
//},
//ParallelismSpec: &pps.ParallelismSpec{
//Constant: 3,
//},
//})
//require.NoError(t, err)
//inspectJobRequest1 := &pps.InspectJobRequest{
//Job:        job1,
//BlockState: true,
//}
//jobInfo1, err := c.PpsAPIClient.InspectJob(ctx, inspectJobRequest1)
//require.NoError(t, err)
//require.Equal(t, pps.JobState_JOB_SUCCESS, jobInfo1.State)

//var buffer bytes.Buffer
//require.NoError(t, c.GetFile(jobInfo1.OutputCommit.Repo.Name, jobInfo1.OutputCommit.ID, "dir/file", 0, 0, "", false, nil, &buffer))
//require.Equal(t, "foo\nfoo\nfoo\n", buffer.String())

//job2, err := c.PpsAPIClient.CreateJob(context.Background(), &pps.CreateJobRequest{
//Transform: &pps.Transform{
//Cmd: []string{"sh"},
//Stdin: []string{
//"mkdir /pfs/out/dir",
//"echo bar >> /pfs/out/dir/file",
//},
//},
//ParallelismSpec: &pps.ParallelismSpec{
//Constant: 3,
//},
//ParentJob: job1,
//})
//require.NoError(t, err)
//inspectJobRequest2 := &pps.InspectJobRequest{
//Job:        job2,
//BlockState: true,
//}
//jobInfo2, err := c.PpsAPIClient.InspectJob(ctx, inspectJobRequest2)
//require.NoError(t, err)
//require.Equal(t, pps.JobState_JOB_SUCCESS, jobInfo2.State)

//buffer = bytes.Buffer{}
//require.NoError(t, c.GetFile(jobInfo2.OutputCommit.Repo.Name, jobInfo2.OutputCommit.ID, "dir/file", 0, 0, "", false, nil, &buffer))
//require.Equal(t, "foo\nfoo\nfoo\nbar\nbar\nbar\n", buffer.String())
//}

// TestFlushCommit
func TestFlushCommit(t *testing.T) {
	if testing.Short() {
		t.Skip("Skipping integration tests in short mode")
	}

	t.Parallel()
	c := getPachClient(t)
	prefix := uniqueString("repo")
	makeRepoName := func(i int) string {
		return fmt.Sprintf("%s-%d", prefix, i)
	}

	sourceRepo := makeRepoName(0)
	require.NoError(t, c.CreateRepo(sourceRepo))

	// Create a five-stage pipeline
	numStages := 5
	for i := 0; i < numStages; i++ {
		repo := makeRepoName(i)
		require.NoError(t, c.CreatePipeline(
			makeRepoName(i+1),
			"",
			[]string{"cp", path.Join("/pfs", repo, "file"), "/pfs/out/file"},
			nil,
			&pps.ParallelismSpec{
				Constant: 1,
			},
			client.NewAtomInput(repo, "/*"),
			"",
			false,
		))
	}

	for i := 0; i < 10; i++ {
		commit, err := c.StartCommit(sourceRepo, "master")
		require.NoError(t, err)
		_, err = c.PutFile(sourceRepo, commit.ID, "file", strings.NewReader("foo\n"))
		require.NoError(t, err)
		require.NoError(t, c.FinishCommit(sourceRepo, commit.ID))
		commitIter, err := c.FlushCommit([]*pfs.Commit{client.NewCommit(sourceRepo, commit.ID)}, nil)
		require.NoError(t, err)
		commitInfos := collectCommitInfos(t, commitIter)
		require.Equal(t, numStages, len(commitInfos))
	}
}

func TestFlushCommitAfterCreatePipeline(t *testing.T) {
	if testing.Short() {
		t.Skip("Skipping integration tests in short mode")
	}

	t.Parallel()
	c := getPachClient(t)
	repo := uniqueString("data")
	require.NoError(t, c.CreateRepo(repo))

	var commit *pfs.Commit
	var err error
	for i := 0; i < 10; i++ {
		commit, err = c.StartCommit(repo, "")
		require.NoError(t, err)
		_, err = c.PutFile(repo, commit.ID, "file", strings.NewReader(fmt.Sprintf("foo%d\n", i)))
		require.NoError(t, err)
		require.NoError(t, c.FinishCommit(repo, commit.ID))
	}
	require.NoError(t, c.SetBranch(repo, commit.ID, "master"))

	pipeline := uniqueString("pipeline")
	require.NoError(t, c.CreatePipeline(
		pipeline,
		"",
		[]string{"cp", path.Join("/pfs", repo, "file"), "/pfs/out/file"},
		nil,
		&pps.ParallelismSpec{
			Constant: 1,
		},
		client.NewAtomInput(repo, "/*"),
		"",
		false,
	))
	commitIter, err := c.FlushCommit([]*pfs.Commit{client.NewCommit(repo, "master")}, nil)
	require.NoError(t, err)
	collectCommitInfos(t, commitIter)
}

// TestRecreatePipeline tracks #432
func TestRecreatePipeline(t *testing.T) {
	if testing.Short() {
		t.Skip("Skipping integration tests in short mode")
	}

	t.Parallel()
	c := getPachClient(t)
	repo := uniqueString("data")
	require.NoError(t, c.CreateRepo(repo))
	commit, err := c.StartCommit(repo, "master")
	require.NoError(t, err)
	_, err = c.PutFile(repo, commit.ID, "file", strings.NewReader("foo"))
	require.NoError(t, err)
	require.NoError(t, c.FinishCommit(repo, commit.ID))
	pipeline := uniqueString("pipeline")
	createPipeline := func() {
		require.NoError(t, c.CreatePipeline(
			pipeline,
			"",
			[]string{"cp", path.Join("/pfs", repo, "file"), "/pfs/out/file"},
			nil,
			&pps.ParallelismSpec{
				Constant: 1,
			},
			client.NewAtomInput(repo, "/*"),
			"",
			false,
		))
		commitIter, err := c.FlushCommit([]*pfs.Commit{commit}, nil)
		require.NoError(t, err)
		require.Equal(t, 1, len(collectCommitInfos(t, commitIter)))
	}

	// Do it twice.  We expect jobs to be created on both runs.
	createPipeline()
	time.Sleep(5 * time.Second)
	require.NoError(t, c.DeleteRepo(pipeline, false))
	require.NoError(t, c.DeletePipeline(pipeline, true))
	time.Sleep(5 * time.Second)
	createPipeline()
}

func TestDeletePipeline(t *testing.T) {
	if testing.Short() {
		t.Skip("Skipping integration tests in short mode")
	}

	t.Parallel()
	c := getPachClient(t)
	repo := uniqueString("data")
	require.NoError(t, c.CreateRepo(repo))
	commit, err := c.StartCommit(repo, "master")
	require.NoError(t, err)
	_, err = c.PutFile(repo, commit.ID, uuid.NewWithoutDashes(), strings.NewReader("foo"))
	require.NoError(t, err)
	require.NoError(t, c.FinishCommit(repo, commit.ID))
	pipeline := uniqueString("pipeline")
	createPipeline := func() {
		require.NoError(t, c.CreatePipeline(
			pipeline,
			"",
			[]string{"sleep", "20"},
			nil,
			&pps.ParallelismSpec{
				Constant: 1,
			},
			client.NewAtomInput(repo, "/*"),
			"",
			false,
		))
	}

	createPipeline()
	// Wait for the job to start running
	time.Sleep(15 * time.Second)
	require.NoError(t, c.DeleteRepo(pipeline, false))
	require.NoError(t, c.DeletePipeline(pipeline, true))
	time.Sleep(5 * time.Second)

	// The job should be gone
	jobs, err := c.ListJob(pipeline, nil)
	require.NoError(t, err)
	require.Equal(t, len(jobs), 0)

	createPipeline()
	// Wait for the job to start running
	time.Sleep(15 * time.Second)
	require.NoError(t, c.DeleteRepo(pipeline, false))
	require.NoError(t, c.DeletePipeline(pipeline, false))
	time.Sleep(5 * time.Second)

	// The job should still be there, and its state should be "KILLED"
	jobs, err = c.ListJob(pipeline, nil)
	require.NoError(t, err)
	require.Equal(t, 1, len(jobs))
	require.Equal(t, pps.JobState_JOB_KILLED, jobs[0].State)
}

func TestPipelineState(t *testing.T) {
	if testing.Short() {
		t.Skip("Skipping integration tests in short mode")
	}

	t.Parallel()
	c := getPachClient(t)
	repo := uniqueString("data")
	require.NoError(t, c.CreateRepo(repo))
	pipeline := uniqueString("pipeline")
	require.NoError(t, c.CreatePipeline(
		pipeline,
		"",
		[]string{"cp", path.Join("/pfs", repo, "file"), "/pfs/out/file"},
		nil,
		&pps.ParallelismSpec{
			Constant: 1,
		},
		client.NewAtomInput(repo, "/*"),
		"",
		false,
	))

	// Wait for pipeline to get picked up
	time.Sleep(15 * time.Second)
	require.NoError(t, backoff.Retry(func() error {
		pipelineInfo, err := c.InspectPipeline(pipeline)
		if err != nil {
			return err
		}
		if pipelineInfo.State != pps.PipelineState_PIPELINE_RUNNING {
			return fmt.Errorf("no running pipeline")
		}
		return nil
	}, backoff.NewTestingBackOff()))

	// Stop pipeline and wait for the pipeline to pause
	require.NoError(t, c.StopPipeline(pipeline))
	time.Sleep(5 * time.Second)
	require.NoError(t, backoff.Retry(func() error {
		pipelineInfo, err := c.InspectPipeline(pipeline)
		if err != nil {
			return err
		}
		if pipelineInfo.State != pps.PipelineState_PIPELINE_PAUSED {
			return fmt.Errorf("pipeline never paused, even though StopPipeline() was called")
		}
		return nil
	}, backoff.NewTestingBackOff()))

	// Restart pipeline and wait for the pipeline to resume
	require.NoError(t, c.StartPipeline(pipeline))
	time.Sleep(15 * time.Second)
	require.NoError(t, backoff.Retry(func() error {
		pipelineInfo, err := c.InspectPipeline(pipeline)
		if err != nil {
			return err
		}
		if pipelineInfo.State != pps.PipelineState_PIPELINE_RUNNING {
			return fmt.Errorf("pipeline never started, even though StartPipeline() was called")
		}
		return nil
	}, backoff.NewTestingBackOff()))
}

func TestPipelineJobCounts(t *testing.T) {
	if testing.Short() {
		t.Skip("Skipping integration tests in short mode")
	}

	t.Parallel()
	c := getPachClient(t)
	repo := uniqueString("data")
	require.NoError(t, c.CreateRepo(repo))
	pipeline := uniqueString("pipeline")
	require.NoError(t, c.CreatePipeline(
		pipeline,
		"",
		[]string{"cp", path.Join("/pfs", repo, "file"), "/pfs/out/file"},
		nil,
		&pps.ParallelismSpec{
			Constant: 1,
		},
		client.NewAtomInput(repo, "/*"),
		"",
		false,
	))

	// Trigger a job by creating a commit
	commit, err := c.StartCommit(repo, "master")
	require.NoError(t, err)
	_, err = c.PutFile(repo, commit.ID, "file", strings.NewReader("foo"))
	require.NoError(t, err)
	require.NoError(t, c.FinishCommit(repo, commit.ID))
	commitIter, err := c.FlushCommit([]*pfs.Commit{commit}, nil)
	require.NoError(t, err)
	collectCommitInfos(t, commitIter)
	jobInfos, err := c.ListJob(pipeline, nil)
	require.NoError(t, err)
	require.Equal(t, 1, len(jobInfos))
	inspectJobRequest := &pps.InspectJobRequest{
		Job:        jobInfos[0].Job,
		BlockState: true,
	}
	ctx, cancel := context.WithTimeout(context.Background(), time.Second*30)
	defer cancel() //cleanup resources
	_, err = c.PpsAPIClient.InspectJob(ctx, inspectJobRequest)
	require.NoError(t, err)

	// check that the job has been accounted for
	pipelineInfo, err := c.InspectPipeline(pipeline)
	require.NoError(t, err)
	require.Equal(t, int32(1), pipelineInfo.JobCounts[int32(pps.JobState_JOB_SUCCESS)])
}

//func TestJobState(t *testing.T) {
//if testing.Short() {
//t.Skip("Skipping integration tests in short mode")
//}

//t.Parallel()
//c := getPachClient(t)

//// This job uses a nonexistent image; it's supposed to stay in the
//// "creating" state
//job, err := c.CreateJob(
//"nonexistent",
//[]string{"bash"},
//nil,
//&pps.ParallelismSpec{},
//nil,
//"",
//0,
//0,
//)
//require.NoError(t, err)
//time.Sleep(10 * time.Second)
//jobInfo, err := c.InspectJob(job.ID, false)
//require.NoError(t, err)
//require.Equal(t, pps.JobState_JOB_CREATING, jobInfo.State)

//// This job sleeps for 20 secs
//job, err = c.CreateJob(
//"",
//[]string{"bash"},
//[]string{"sleep 20"},
//&pps.ParallelismSpec{},
//nil,
//"",
//0,
//0,
//)
//require.NoError(t, err)
//time.Sleep(10 * time.Second)
//jobInfo, err = c.InspectJob(job.ID, false)
//require.NoError(t, err)
//require.Equal(t, pps.JobState_JOB_RUNNING, jobInfo.State)

//// Wait for the job to complete
//jobInfo, err = c.InspectJob(job.ID, true)
//require.NoError(t, err)
//require.Equal(t, pps.JobState_JOB_SUCCESS, jobInfo.State)
//}

//func TestClusterFunctioningAfterMembershipChange(t *testing.T) {
//t.Skip("this test is flaky")
//if testing.Short() {
//t.Skip("Skipping integration tests in short mode")
//}

//scalePachd(t, true)
//testJob(t, 4)
//scalePachd(t, false)
//testJob(t, 4)
//}

// TODO(msteffen): This test breaks the suite when run against cloud providers,
// because killing the pachd pod breaks the connection with pachctl port-forward
func TestDeleteAfterMembershipChange(t *testing.T) {
	t.Skip("This is causing intermittent CI failures")

	test := func(up bool) {
		repo := uniqueString("TestDeleteAfterMembershipChange")
		c := getPachClient(t)
		require.NoError(t, c.CreateRepo(repo))
		_, err := c.StartCommit(repo, "master")
		require.NoError(t, err)
		require.NoError(t, c.FinishCommit(repo, "master"))
		scalePachdRandom(t, up)
		c = getUsablePachClient(t)
		require.NoError(t, c.DeleteRepo(repo, false))
	}
	test(true)
	test(false)
}

// TODO(msteffen): This test breaks the suite when run against cloud providers,
// because killing the pachd pod breaks the connection with pachctl port-forward
func TestPachdRestartResumesRunningJobs(t *testing.T) {
	t.Skip("This is causing intermittent CI failures")
	// this test cannot be run in parallel because it restarts everything which breaks other tests.
	c := getPachClient(t)
	// create repos
	dataRepo := uniqueString("TestPachdRestartPickUpRunningJobs")
	require.NoError(t, c.CreateRepo(dataRepo))
	// create pipeline
	pipelineName := uniqueString("pipeline")
	require.NoError(t, c.CreatePipeline(
		pipelineName,
		"",
		[]string{"bash"},
		[]string{
			"sleep 10",
		},
		&pps.ParallelismSpec{
			Constant: 1,
		},
		client.NewAtomInput(dataRepo, "/"),
		"",
		false,
	))
	commit, err := c.StartCommit(dataRepo, "master")
	require.NoError(t, err)
	_, err = c.PutFile(dataRepo, commit.ID, "file", strings.NewReader("foo\n"))
	require.NoError(t, err)
	require.NoError(t, c.FinishCommit(dataRepo, commit.ID))

	time.Sleep(5 * time.Second)

	jobInfos, err := c.ListJob(pipelineName, nil)
	require.NoError(t, err)
	require.Equal(t, 1, len(jobInfos))
	require.Equal(t, pps.JobState_JOB_RUNNING, jobInfos[0].State)

	restartOne(t)
	// need a new client because the old one will have a defunct connection
	c = getUsablePachClient(t)

	jobInfo, err := c.InspectJob(jobInfos[0].Job.ID, true)
	require.NoError(t, err)
	require.Equal(t, pps.JobState_JOB_SUCCESS, jobInfo.State)
}

//func TestScrubbedErrors(t *testing.T) {
//if testing.Short() {
//t.Skip("Skipping integration tests in short mode")
//}

//t.Parallel()
//c := getPachClient(t)

//_, err := c.InspectPipeline("blah")
//require.Equal(t, "PipelineInfos blah not found", err.Error())

//err = c.CreatePipeline(
//"lskdjf$#%^ERTYC",
//"",
//[]string{},
//nil,
//&pps.ParallelismSpec{
//Constant: 1,
//},
//[]*pps.PipelineInput{{Repo: &pfs.Repo{Name: "test"}}},
//false,
//)
//require.Equal(t, "repo test not found", err.Error())

//_, err = c.CreateJob(
//"askjdfhgsdflkjh",
//[]string{},
//[]string{},
//&pps.ParallelismSpec{},
//[]*pps.JobInput{client.NewJobInput("bogusRepo", "bogusCommit", client.DefaultMethod)},
//"",
//0,
//0,
//)
//require.Matches(t, "could not create repo job_.*, not all provenance repos exist", err.Error())

//_, err = c.InspectJob("blah", true)
//require.Equal(t, "JobInfos blah not found", err.Error())

//home := os.Getenv("HOME")
//f, err := os.Create(filepath.Join(home, "/tmpfile"))
//defer func() {
//os.Remove(filepath.Join(home, "/tmpfile"))
//}()
//require.NoError(t, err)
//err = c.GetLogs("bogusJobId", f)
//require.Equal(t, "job bogusJobId not found", err.Error())
//}

//func TestLeakingRepo(t *testing.T) {
//// If CreateJob fails, it should also destroy the output repo it creates
//// If it doesn't, it can cause flush commit to fail, as a bogus repo will
//// be listed in the output repo's provenance

//// This test can't be run in parallel, since it requires using the repo counts as controls
//if testing.Short() {
//t.Skip("Skipping integration tests in short mode")
//}

//c := getPachClient(t)

//repoInfos, err := c.ListRepo(nil)
//require.NoError(t, err)
//initialCount := len(repoInfos)

//_, err = c.CreateJob(
//"bogusImage",
//[]string{},
//[]string{},
//&pps.ParallelismSpec{},
//[]*pps.JobInput{client.NewJobInput("bogusRepo", "bogusCommit", client.DefaultMethod)},
//"",
//0,
//0,
//)
//require.Matches(t, "could not create repo job_.*, not all provenance repos exist", err.Error())

//repoInfos, err = c.ListRepo(nil)
//require.NoError(t, err)
//require.Equal(t, initialCount, len(repoInfos))
//}

// TestUpdatePipelineThatHasNoOutput tracks #1637
func TestUpdatePipelineThatHasNoOutput(t *testing.T) {
	if testing.Short() {
		t.Skip("Skipping integration tests in short mode")
	}
	t.Parallel()
	c := getPachClient(t)

	dataRepo := uniqueString("TestUpdatePipelineThatHasNoOutput")
	require.NoError(t, c.CreateRepo(dataRepo))

	commit, err := c.StartCommit(dataRepo, "master")
	require.NoError(t, err)
	_, err = c.PutFile(dataRepo, commit.ID, "file", strings.NewReader("foo\n"))
	require.NoError(t, err)
	require.NoError(t, c.FinishCommit(dataRepo, commit.ID))

	pipeline := uniqueString("pipeline")
	require.NoError(t, c.CreatePipeline(
		pipeline,
		"",
		[]string{"sh"},
		[]string{"exit 1"},
		nil,
		client.NewAtomInput(dataRepo, "/"),
		"",
		false,
	))

	// Wait for job to spawn
	var jobInfos []*pps.JobInfo
	time.Sleep(10 * time.Second)
	require.NoError(t, backoff.Retry(func() error {
		var err error
		jobInfos, err = c.ListJob(pipeline, nil)
		if err != nil {
			return err
		}
		if len(jobInfos) < 1 {
			return fmt.Errorf("job not spawned")
		}
		return nil
	}, backoff.NewTestingBackOff()))

	jobInfo, err := c.InspectJob(jobInfos[0].Job.ID, true)
	require.NoError(t, err)
	require.Equal(t, pps.JobState_JOB_FAILURE, jobInfo.State)

	// Now we update the pipeline
	require.NoError(t, c.CreatePipeline(
		pipeline,
		"",
		[]string{"sh"},
		[]string{"exit 1"},
		nil,
		client.NewAtomInput(dataRepo, "/"),
		"",
		true,
	))
}

func TestAcceptReturnCode(t *testing.T) {
	if testing.Short() {
		t.Skip("Skipping integration tests in short mode")
	}
	t.Parallel()
	c := getPachClient(t)

	dataRepo := uniqueString("TestAcceptReturnCode")
	require.NoError(t, c.CreateRepo(dataRepo))

	commit, err := c.StartCommit(dataRepo, "master")
	require.NoError(t, err)
	_, err = c.PutFile(dataRepo, commit.ID, "file", strings.NewReader("foo\n"))
	require.NoError(t, err)
	require.NoError(t, c.FinishCommit(dataRepo, commit.ID))

	pipelineName := uniqueString("TestAcceptReturnCode")
	_, err = c.PpsAPIClient.CreatePipeline(
		context.Background(),
		&pps.CreatePipelineRequest{
			Pipeline: &pps.Pipeline{pipelineName},
			Transform: &pps.Transform{
				Cmd:              []string{"sh"},
				Stdin:            []string{"exit 1"},
				AcceptReturnCode: []int64{1},
			},
			Inputs: []*pps.PipelineInput{{
				Repo: &pfs.Repo{Name: dataRepo},
				Glob: "/*",
			}},
		},
	)
	require.NoError(t, err)

	commitIter, err := c.FlushCommit([]*pfs.Commit{commit}, nil)
	require.NoError(t, err)
	commitInfos := collectCommitInfos(t, commitIter)
	require.Equal(t, 1, len(commitInfos))

	jobInfos, err := c.ListJob(pipelineName, nil)
	require.NoError(t, err)
	require.Equal(t, 1, len(jobInfos))

	jobInfo, err := c.InspectJob(jobInfos[0].Job.ID, true)
	require.NoError(t, err)
	require.Equal(t, pps.JobState_JOB_SUCCESS, jobInfo.State)
}

// TODO(msteffen): This test breaks the suite when run against cloud providers,
// because killing the pachd pod breaks the connection with pachctl port-forward
func TestRestartAll(t *testing.T) {
	t.Skip("This is causing intermittent CI failures")
	// this test cannot be run in parallel because it restarts everything which breaks other tests.
	c := getPachClient(t)
	// create repos
	dataRepo := uniqueString("TestRestartAll_data")
	require.NoError(t, c.CreateRepo(dataRepo))
	// create pipeline
	pipelineName := uniqueString("pipeline")
	require.NoError(t, c.CreatePipeline(
		pipelineName,
		"",
		[]string{"cp", path.Join("/pfs", dataRepo, "file"), "/pfs/out/file"},
		nil,
		&pps.ParallelismSpec{
			Constant: 1,
		},
		client.NewAtomInput(dataRepo, "/*"),
		"",
		false,
	))
	// Do first commit to repo
	commit, err := c.StartCommit(dataRepo, "master")
	require.NoError(t, err)
	_, err = c.PutFile(dataRepo, commit.ID, "file", strings.NewReader("foo\n"))
	require.NoError(t, err)
	require.NoError(t, c.FinishCommit(dataRepo, commit.ID))
	commitIter, err := c.FlushCommit([]*pfs.Commit{commit}, nil)
	require.NoError(t, err)
	collectCommitInfos(t, commitIter)

	restartAll(t)

	// need a new client because the old one will have a defunct connection
	c = getUsablePachClient(t)

	// Wait a little for pipelines to restart
	time.Sleep(10 * time.Second)
	pipelineInfo, err := c.InspectPipeline(pipelineName)
	require.NoError(t, err)
	require.Equal(t, pps.PipelineState_PIPELINE_RUNNING, pipelineInfo.State)
	_, err = c.InspectRepo(dataRepo)
	require.NoError(t, err)
	_, err = c.InspectCommit(dataRepo, commit.ID)
	require.NoError(t, err)
}

// TODO(msteffen): This test breaks the suite when run against cloud providers,
// because killing the pachd pod breaks the connection with pachctl port-forward
func TestRestartOne(t *testing.T) {
	t.Skip("This is causing intermittent CI failures")
	// this test cannot be run in parallel because it restarts everything which breaks other tests.
	c := getPachClient(t)
	// create repos
	dataRepo := uniqueString("TestRestartOne_data")
	require.NoError(t, c.CreateRepo(dataRepo))
	// create pipeline
	pipelineName := uniqueString("pipeline")
	require.NoError(t, c.CreatePipeline(
		pipelineName,
		"",
		[]string{"cp", path.Join("/pfs", dataRepo, "file"), "/pfs/out/file"},
		nil,
		&pps.ParallelismSpec{
			Constant: 1,
		},
		client.NewAtomInput(dataRepo, "/"),
		"",
		false,
	))
	// Do first commit to repo
	commit, err := c.StartCommit(dataRepo, "master")
	require.NoError(t, err)
	_, err = c.PutFile(dataRepo, commit.ID, "file", strings.NewReader("foo\n"))
	require.NoError(t, err)
	require.NoError(t, c.FinishCommit(dataRepo, commit.ID))
	commitIter, err := c.FlushCommit([]*pfs.Commit{commit}, nil)
	require.NoError(t, err)
	collectCommitInfos(t, commitIter)

	restartOne(t)

	// need a new client because the old one will have a defunct connection
	c = getUsablePachClient(t)

	_, err = c.InspectPipeline(pipelineName)
	require.NoError(t, err)
	_, err = c.InspectRepo(dataRepo)
	require.NoError(t, err)
	_, err = c.InspectCommit(dataRepo, commit.ID)
	require.NoError(t, err)
}

func TestPrettyPrinting(t *testing.T) {
	if testing.Short() {
		t.Skip("Skipping integration tests in short mode")
	}
	t.Parallel()

	c := getPachClient(t)
	// create repos
	dataRepo := uniqueString("TestPrettyPrinting_data")
	require.NoError(t, c.CreateRepo(dataRepo))
	// create pipeline
	pipelineName := uniqueString("pipeline")
	_, err := c.PpsAPIClient.CreatePipeline(
		context.Background(),
		&pps.CreatePipelineRequest{
			Pipeline: &pps.Pipeline{pipelineName},
			Transform: &pps.Transform{
				Cmd: []string{"cp", path.Join("/pfs", dataRepo, "file"), "/pfs/out/file"},
			},
			ParallelismSpec: &pps.ParallelismSpec{
				Constant: 1,
			},
			ResourceSpec: &pps.ResourceSpec{
				Memory: "100M",
				Cpu:    0.5,
			},
			Inputs: []*pps.PipelineInput{{
				Repo: &pfs.Repo{Name: dataRepo},
				Glob: "/*",
			}},
		})
	require.NoError(t, err)
	// Do a commit to repo
	commit, err := c.StartCommit(dataRepo, "master")
	require.NoError(t, err)
	_, err = c.PutFile(dataRepo, commit.ID, "file", strings.NewReader("foo\n"))
	require.NoError(t, err)
	require.NoError(t, c.FinishCommit(dataRepo, commit.ID))
	commitIter, err := c.FlushCommit([]*pfs.Commit{commit}, nil)
	require.NoError(t, err)
	commitInfos := collectCommitInfos(t, commitIter)
	require.Equal(t, 1, len(commitInfos))
	repoInfo, err := c.InspectRepo(dataRepo)
	require.NoError(t, err)
	require.NoError(t, pfspretty.PrintDetailedRepoInfo(repoInfo))
	for _, commitInfo := range commitInfos {
		require.NoError(t, pfspretty.PrintDetailedCommitInfo(commitInfo))
	}
	fileInfo, err := c.InspectFile(dataRepo, commit.ID, "file")
	require.NoError(t, err)
	require.NoError(t, pfspretty.PrintDetailedFileInfo(fileInfo))
	pipelineInfo, err := c.InspectPipeline(pipelineName)
	require.NoError(t, err)
	require.NoError(t, ppspretty.PrintDetailedPipelineInfo(pipelineInfo))
	jobInfos, err := c.ListJob("", nil)
	require.NoError(t, err)
	require.True(t, len(jobInfos) > 0)
	require.NoError(t, ppspretty.PrintDetailedJobInfo(jobInfos[0]))
}

func TestDeleteAll(t *testing.T) {
	if testing.Short() {
		t.Skip("Skipping integration tests in short mode")
	}
	// this test cannot be run in parallel because it deletes everything
	c := getPachClient(t)
	// create repos
	dataRepo := uniqueString("TestDeleteAll_data")
	require.NoError(t, c.CreateRepo(dataRepo))
	// create pipeline
	pipelineName := uniqueString("pipeline")
	require.NoError(t, c.CreatePipeline(
		pipelineName,
		"",
		[]string{"cp", path.Join("/pfs", dataRepo, "file"), "/pfs/out/file"},
		nil,
		&pps.ParallelismSpec{
			Constant: 1,
		},
		client.NewAtomInput(dataRepo, "/"),
		"",
		false,
	))
	// Do commit to repo
	commit, err := c.StartCommit(dataRepo, "master")
	require.NoError(t, err)
	_, err = c.PutFile(dataRepo, commit.ID, "file", strings.NewReader("foo\n"))
	require.NoError(t, err)
	require.NoError(t, c.FinishCommit(dataRepo, commit.ID))
	commitIter, err := c.FlushCommit([]*pfs.Commit{commit}, nil)
	require.NoError(t, err)
	require.Equal(t, 1, len(collectCommitInfos(t, commitIter)))
	require.NoError(t, c.DeleteAll())
	repoInfos, err := c.ListRepo(nil)
	require.NoError(t, err)
	require.Equal(t, 0, len(repoInfos))
	pipelineInfos, err := c.ListPipeline()
	require.NoError(t, err)
	require.Equal(t, 0, len(pipelineInfos))
	jobInfos, err := c.ListJob("", nil)
	require.NoError(t, err)
	require.Equal(t, 0, len(jobInfos))
}

func TestRecursiveCp(t *testing.T) {
	if testing.Short() {
		t.Skip("Skipping integration tests in short mode")
	}

	t.Parallel()

	c := getPachClient(t)
	// create repos
	dataRepo := uniqueString("TestRecursiveCp_data")
	require.NoError(t, c.CreateRepo(dataRepo))
	// create pipeline
	pipelineName := uniqueString("TestRecursiveCp")
	require.NoError(t, c.CreatePipeline(
		pipelineName,
		"",
		[]string{"sh"},
		[]string{
			fmt.Sprintf("cp -r /pfs/%s /pfs/out", dataRepo),
		},
		&pps.ParallelismSpec{
			Constant: 1,
		},
		client.NewAtomInput(dataRepo, "/*"),
		"",
		false,
	))
	// Do commit to repo
	commit, err := c.StartCommit(dataRepo, "master")
	require.NoError(t, err)
	for i := 0; i < 100; i++ {
		_, err = c.PutFile(
			dataRepo,
			commit.ID,
			fmt.Sprintf("file%d", i),
			strings.NewReader(strings.Repeat("foo\n", 10000)),
		)
		require.NoError(t, err)
	}
	require.NoError(t, c.FinishCommit(dataRepo, commit.ID))
	commitIter, err := c.FlushCommit([]*pfs.Commit{commit}, nil)
	require.NoError(t, err)
	require.Equal(t, 1, len(collectCommitInfos(t, commitIter)))
}

func TestPipelineUniqueness(t *testing.T) {
	if testing.Short() {
		t.Skip("Skipping integration tests in short mode")
	}
	t.Parallel()
	c := getPachClient(t)

	repo := uniqueString("data")
	require.NoError(t, c.CreateRepo(repo))
	pipelineName := uniqueString("pipeline")
	require.NoError(t, c.CreatePipeline(
		pipelineName,
		"",
		[]string{"bash"},
		[]string{""},
		&pps.ParallelismSpec{
			Constant: 1,
		},
		client.NewAtomInput(repo, "/"),
		"",
		false,
	))
	err := c.CreatePipeline(
		pipelineName,
		"",
		[]string{"bash"},
		[]string{""},
		&pps.ParallelismSpec{
			Constant: 1,
		},
		client.NewAtomInput(repo, "/"),
		"",
		false,
	)
	require.YesError(t, err)
	require.Matches(t, "pipeline .*? already exists", err.Error())
}

func TestUpdatePipeline(t *testing.T) {
	if testing.Short() {
		t.Skip("Skipping integration tests in short mode")
	}
	t.Parallel()
	c := getPachClient(t)
	// create repos
	dataRepo := uniqueString("TestUpdatePipeline_data")
	require.NoError(t, c.CreateRepo(dataRepo))
	pipelineName := uniqueString("TestUpdatePipeline_pipeline")
	require.NoError(t, c.CreatePipeline(
		pipelineName,
		"",
		[]string{"bash"},
		[]string{"echo foo >/pfs/out/file"},
		&pps.ParallelismSpec{
			Constant: 1,
		},
		client.NewAtomInput(dataRepo, "/*"),
		"",
		false,
	))

	_, err := c.StartCommit(dataRepo, "master")
	require.NoError(t, err)
	_, err = c.PutFile(dataRepo, "master", "file", strings.NewReader("1"))
	require.NoError(t, err)
	require.NoError(t, c.FinishCommit(dataRepo, "master"))

	iter, err := c.SubscribeCommit(pipelineName, "master", "")
	require.NoError(t, err)

	_, err = iter.Next()
	require.NoError(t, err)
	var buffer bytes.Buffer
	require.NoError(t, c.GetFile(pipelineName, "master", "file", 0, 0, &buffer))
	require.Equal(t, "foo\n", buffer.String())

	// Update the pipeline, this will not create a new pipeline as reprocess
	// isn't set to true.
	require.NoError(t, c.CreatePipeline(
		pipelineName,
		"",
		[]string{"bash"},
		[]string{"echo bar >/pfs/out/file"},
		&pps.ParallelismSpec{
			Constant: 1,
		},
		client.NewAtomInput(dataRepo, "/*"),
		"",
		true,
	))

	_, err = c.StartCommit(dataRepo, "master")
	require.NoError(t, err)
	_, err = c.PutFile(dataRepo, "master", "file", strings.NewReader("2"))
	require.NoError(t, err)
	require.NoError(t, c.FinishCommit(dataRepo, "master"))

	_, err = iter.Next()
	require.NoError(t, err)
	buffer.Reset()
	require.NoError(t, c.GetFile(pipelineName, "master", "file", 0, 0, &buffer))
	require.Equal(t, "bar\n", buffer.String())

	_, err = c.PpsAPIClient.CreatePipeline(
		context.Background(),
		&pps.CreatePipelineRequest{
			Pipeline: client.NewPipeline(pipelineName),
			Transform: &pps.Transform{
				Cmd:   []string{"bash"},
				Stdin: []string{"echo buzz >/pfs/out/file"},
			},
			ParallelismSpec: &pps.ParallelismSpec{
				Constant: 1,
			},
			Input:     client.NewAtomInput(dataRepo, "/*"),
			Update:    true,
			Reprocess: true,
		})
	require.NoError(t, err)

	_, err = iter.Next()
	require.NoError(t, err)
	buffer.Reset()
	require.NoError(t, c.GetFile(pipelineName, "master", "file", 0, 0, &buffer))
	require.Equal(t, "buzz\n", buffer.String())
}

func TestStopPipeline(t *testing.T) {
	if testing.Short() {
		t.Skip("Skipping integration tests in short mode")
	}
	t.Parallel()
	c := getPachClient(t)
	// create repos
	dataRepo := uniqueString("TestPipeline_data")
	require.NoError(t, c.CreateRepo(dataRepo))
	// create pipeline
	pipelineName := uniqueString("pipeline")
	require.NoError(t, c.CreatePipeline(
		pipelineName,
		"",
		[]string{"cp", path.Join("/pfs", dataRepo, "file"), "/pfs/out/file"},
		nil,
		&pps.ParallelismSpec{
			Constant: 1,
		},
		client.NewAtomInput(dataRepo, "/*"),
		"",
		false,
	))
	require.NoError(t, c.StopPipeline(pipelineName))
	// Do first commit to repo
	commit1, err := c.StartCommit(dataRepo, "master")
	require.NoError(t, err)
	_, err = c.PutFile(dataRepo, commit1.ID, "file", strings.NewReader("foo\n"))
	require.NoError(t, err)
	require.NoError(t, c.FinishCommit(dataRepo, commit1.ID))
	// wait for 10 seconds and check that no commit has been outputted
	time.Sleep(10 * time.Second)
	commits, err := c.ListCommit(pipelineName, "", "", 0)
	require.NoError(t, err)
	require.Equal(t, len(commits), 0)
	require.NoError(t, c.StartPipeline(pipelineName))
	commitIter, err := c.FlushCommit([]*pfs.Commit{commit1}, nil)
	require.NoError(t, err)
	commitInfos := collectCommitInfos(t, commitIter)
	require.Equal(t, 1, len(commitInfos))
	var buffer bytes.Buffer
	require.NoError(t, c.GetFile(pipelineName, commitInfos[0].Commit.ID, "file", 0, 0, &buffer))
	require.Equal(t, "foo\n", buffer.String())
}

func TestPipelineAutoScaledown(t *testing.T) {
	if testing.Short() {
		t.Skip("Skipping integration tests in short mode")
	}
	t.Parallel()

	c := getPachClient(t)
	// create repos
	dataRepo := uniqueString("TestPipelineAutoScaleDown")
	require.NoError(t, c.CreateRepo(dataRepo))
	// create pipeline
	pipelineName := uniqueString("pipeline-auto-scaledown")
	parallelism := 4
	scaleDownThreshold := time.Duration(10 * time.Second)
	_, err := c.PpsAPIClient.CreatePipeline(
		context.Background(),
		&pps.CreatePipelineRequest{
			Pipeline: client.NewPipeline(pipelineName),
			Transform: &pps.Transform{
				Cmd: []string{"sh"},
				Stdin: []string{
					"echo success",
				},
			},
			ParallelismSpec: &pps.ParallelismSpec{
				Constant: uint64(parallelism),
			},
			ResourceSpec: &pps.ResourceSpec{
				Memory: "100M",
			},
			Inputs: []*pps.PipelineInput{{
				Repo: &pfs.Repo{Name: dataRepo},
				Glob: "/",
			}},
			ScaleDownThreshold: types.DurationProto(scaleDownThreshold),
		})
	require.NoError(t, err)

	pipelineInfo, err := c.InspectPipeline(pipelineName)
	require.NoError(t, err)

	// Wait for the pipeline to scale down
	b := backoff.NewTestingBackOff()
	b.MaxElapsedTime = scaleDownThreshold + 30*time.Second
	checkScaleDown := func() error {
		rc, err := pipelineRc(t, pipelineInfo)
		if err != nil {
			return err
		}
		if rc.Spec.Replicas != 1 {
			return fmt.Errorf("rc.Spec.Replicas should be 1")
		}
		if !rc.Spec.Template.Spec.Containers[0].Resources.Requests.Memory().IsZero() {
			return fmt.Errorf("resource requests should be zero when the pipeline is in scale-down mode")
		}
		return nil
	}
	require.NoError(t, backoff.Retry(checkScaleDown, b))

	// Trigger a job
	commit, err := c.StartCommit(dataRepo, "master")
	require.NoError(t, err)
	_, err = c.PutFile(dataRepo, commit.ID, "file", strings.NewReader("foo\n"))
	require.NoError(t, err)
	require.NoError(t, c.FinishCommit(dataRepo, commit.ID))
	commitIter, err := c.FlushCommit([]*pfs.Commit{commit}, nil)
	require.NoError(t, err)
	commitInfos := collectCommitInfos(t, commitIter)
	require.Equal(t, 1, len(commitInfos))
	rc, err := pipelineRc(t, pipelineInfo)
	require.NoError(t, err)
	require.Equal(t, parallelism, int(rc.Spec.Replicas))
	// Check that the resource requests have been reset
	require.Equal(t, "100M", rc.Spec.Template.Spec.Containers[0].Resources.Requests.Memory().String())

	// Once the job finishes, the pipeline will scale down again
	b.Reset()
	require.NoError(t, backoff.Retry(checkScaleDown, b))
}

func TestPipelineEnv(t *testing.T) {
	if testing.Short() {
		t.Skip("Skipping integration tests in short mode")
	}
	t.Parallel()

	// make a secret to reference
	k := getKubeClient(t)
	secretName := uniqueString("test-secret")
	_, err := k.Secrets(api.NamespaceDefault).Create(
		&api.Secret{
			ObjectMeta: api.ObjectMeta{
				Name: secretName,
			},
			Data: map[string][]byte{
				"foo": []byte("foo\n"),
			},
		},
	)
	require.NoError(t, err)
	c := getPachClient(t)
	// create repos
	dataRepo := uniqueString("TestPipelineEnv_data")
	require.NoError(t, c.CreateRepo(dataRepo))
	// create pipeline
	pipelineName := uniqueString("pipeline")
	_, err = c.PpsAPIClient.CreatePipeline(
		context.Background(),
		&pps.CreatePipelineRequest{
			Pipeline: client.NewPipeline(pipelineName),
			Transform: &pps.Transform{
				Cmd: []string{"sh"},
				Stdin: []string{
					"ls /var/secret",
					"cat /var/secret/foo > /pfs/out/foo",
					"echo $bar> /pfs/out/bar",
					"echo $foo> /pfs/out/foo_env",
				},
				Env: map[string]string{"bar": "bar"},
				Secrets: []*pps.Secret{
					{
						Name:      secretName,
						Key:       "foo",
						MountPath: "/var/secret",
						EnvVar:    "foo",
					},
				},
			},
			ParallelismSpec: &pps.ParallelismSpec{
				Constant: 1,
			},
			Inputs: []*pps.PipelineInput{{
				Repo: &pfs.Repo{Name: dataRepo},
				Glob: "/*",
			}},
		})
	require.NoError(t, err)
	// Do first commit to repo
	commit, err := c.StartCommit(dataRepo, "master")
	require.NoError(t, err)
	_, err = c.PutFile(dataRepo, commit.ID, "file", strings.NewReader("foo\n"))
	require.NoError(t, err)
	require.NoError(t, c.FinishCommit(dataRepo, commit.ID))
	commitIter, err := c.FlushCommit([]*pfs.Commit{commit}, nil)
	require.NoError(t, err)
	commitInfos := collectCommitInfos(t, commitIter)
	require.Equal(t, 1, len(commitInfos))
	var buffer bytes.Buffer
	require.NoError(t, c.GetFile(pipelineName, commitInfos[0].Commit.ID, "foo", 0, 0, &buffer))
	require.Equal(t, "foo\n", buffer.String())
	buffer.Reset()
	require.NoError(t, c.GetFile(pipelineName, commitInfos[0].Commit.ID, "foo_env", 0, 0, &buffer))
	require.Equal(t, "foo\n", buffer.String())
	buffer.Reset()
	require.NoError(t, c.GetFile(pipelineName, commitInfos[0].Commit.ID, "bar", 0, 0, &buffer))
	require.Equal(t, "bar\n", buffer.String())
}

func TestPipelineWithFullObjects(t *testing.T) {
	if testing.Short() {
		t.Skip("Skipping integration tests in short mode")
	}
	t.Parallel()
	c := getPachClient(t)
	// create repos
	dataRepo := uniqueString("TestPipeline_data")
	require.NoError(t, c.CreateRepo(dataRepo))
	// create pipeline
	pipelineName := uniqueString("pipeline")
	require.NoError(t, c.CreatePipeline(
		pipelineName,
		"",
		[]string{"cp", path.Join("/pfs", dataRepo, "file"), "/pfs/out/file"},
		nil,
		&pps.ParallelismSpec{
			Constant: 1,
		},
		client.NewAtomInput(dataRepo, "/*"),
		"",
		false,
	))
	// Do first commit to repo
	commit1, err := c.StartCommit(dataRepo, "master")
	require.NoError(t, err)
	_, err = c.PutFile(dataRepo, commit1.ID, "file", strings.NewReader("foo\n"))
	require.NoError(t, err)
	require.NoError(t, c.FinishCommit(dataRepo, commit1.ID))
	commitInfoIter, err := c.FlushCommit([]*pfs.Commit{client.NewCommit(dataRepo, commit1.ID)}, nil)
	require.NoError(t, err)
	commitInfos := collectCommitInfos(t, commitInfoIter)
	require.Equal(t, 1, len(commitInfos))
	var buffer bytes.Buffer
	require.NoError(t, c.GetFile(commitInfos[0].Commit.Repo.Name, commitInfos[0].Commit.ID, "file", 0, 0, &buffer))
	require.Equal(t, "foo\n", buffer.String())
	// Do second commit to repo
	commit2, err := c.StartCommit(dataRepo, "master")
	require.NoError(t, err)
	_, err = c.PutFile(dataRepo, commit2.ID, "file", strings.NewReader("bar\n"))
	require.NoError(t, err)
	require.NoError(t, c.FinishCommit(dataRepo, commit2.ID))
	commitInfoIter, err = c.FlushCommit([]*pfs.Commit{client.NewCommit(dataRepo, "master")}, nil)
	require.NoError(t, err)
	commitInfos = collectCommitInfos(t, commitInfoIter)
	require.Equal(t, 1, len(commitInfos))
	buffer = bytes.Buffer{}
	require.NoError(t, c.GetFile(commitInfos[0].Commit.Repo.Name, commitInfos[0].Commit.ID, "file", 0, 0, &buffer))
	require.Equal(t, "foo\nbar\n", buffer.String())
}

func TestPipelineWithExistingInputCommits(t *testing.T) {
	if testing.Short() {
		t.Skip("Skipping integration tests in short mode")
	}
	t.Parallel()
	c := getPachClient(t)
	// create repos
	dataRepo := uniqueString("TestPipeline_data")
	require.NoError(t, c.CreateRepo(dataRepo))
	// Do first commit to repo
	commit1, err := c.StartCommit(dataRepo, "master")
	require.NoError(t, err)
	_, err = c.PutFile(dataRepo, commit1.ID, "file", strings.NewReader("foo\n"))
	require.NoError(t, err)
	require.NoError(t, c.FinishCommit(dataRepo, commit1.ID))
	// Do second commit to repo
	commit2, err := c.StartCommit(dataRepo, "master")
	require.NoError(t, err)
	_, err = c.PutFile(dataRepo, commit2.ID, "file", strings.NewReader("bar\n"))
	require.NoError(t, err)
	require.NoError(t, c.FinishCommit(dataRepo, commit2.ID))
	// create pipeline
	pipelineName := uniqueString("pipeline")
	require.NoError(t, c.CreatePipeline(
		pipelineName,
		"",
		[]string{"cp", path.Join("/pfs", dataRepo, "file"), "/pfs/out/file"},
		nil,
		&pps.ParallelismSpec{
			Constant: 1,
		},
		client.NewAtomInput(dataRepo, "/*"),
		"",
		false,
	))

	commitInfoIter, err := c.FlushCommit([]*pfs.Commit{client.NewCommit(dataRepo, "master")}, nil)
	require.NoError(t, err)
	commitInfos := collectCommitInfos(t, commitInfoIter)
	require.Equal(t, 1, len(commitInfos))
	buffer := bytes.Buffer{}
	require.NoError(t, c.GetFile(commitInfos[0].Commit.Repo.Name, commitInfos[0].Commit.ID, "file", 0, 0, &buffer))
	require.Equal(t, "foo\nbar\n", buffer.String())

	// Make sure that we got two output commits
	commitInfos, err = c.ListCommit(pipelineName, "master", "", 0)
	require.NoError(t, err)
	require.Equal(t, 2, len(commitInfos))
}

func TestPipelineThatSymlinks(t *testing.T) {
	if testing.Short() {
		t.Skip("Skipping integration tests in short mode")
	}
	t.Parallel()
	c := getPachClient(t)

	// create repos
	dataRepo := uniqueString("TestPipeline_data")
	require.NoError(t, c.CreateRepo(dataRepo))

	// create pipeline
	pipelineName := uniqueString("pipeline")
	require.NoError(t, c.CreatePipeline(
		pipelineName,
		"",
		[]string{"bash"},
		[]string{
			// Symlinks to input files
			fmt.Sprintf("ln -s /pfs/%s/foo /pfs/out/foo", dataRepo),
			fmt.Sprintf("ln -s /pfs/%s/dir1/bar /pfs/out/bar", dataRepo),
			"mkdir /pfs/out/dir",
			fmt.Sprintf("ln -s /pfs/%s/dir2 /pfs/out/dir/dir2", dataRepo),
			// Symlinks to external files
			"echo buzz > /tmp/buzz",
			"ln -s /tmp/buzz /pfs/out/buzz",
		},
		&pps.ParallelismSpec{
			Constant: 1,
		},
		client.NewAtomInput(dataRepo, "/"),
		"",
		false,
	))

	// Do first commit to repo
	commit, err := c.StartCommit(dataRepo, "master")
	require.NoError(t, err)
	_, err = c.PutFile(dataRepo, commit.ID, "foo", strings.NewReader("foo"))
	require.NoError(t, err)
	_, err = c.PutFile(dataRepo, commit.ID, "dir1/bar", strings.NewReader("bar"))
	require.NoError(t, err)
	_, err = c.PutFile(dataRepo, commit.ID, "dir2/foo", strings.NewReader("foo"))
	require.NoError(t, err)
	require.NoError(t, c.FinishCommit(dataRepo, commit.ID))

	commitInfoIter, err := c.FlushCommit([]*pfs.Commit{client.NewCommit(dataRepo, "master")}, nil)
	require.NoError(t, err)
	commitInfos := collectCommitInfos(t, commitInfoIter)
	require.Equal(t, 1, len(commitInfos))

	// Check that the output files are identical to the input files.
	buffer := bytes.Buffer{}
	require.NoError(t, c.GetFile(commitInfos[0].Commit.Repo.Name, commitInfos[0].Commit.ID, "foo", 0, 0, &buffer))
	require.Equal(t, "foo", buffer.String())
	buffer.Reset()
	require.NoError(t, c.GetFile(commitInfos[0].Commit.Repo.Name, commitInfos[0].Commit.ID, "bar", 0, 0, &buffer))
	require.Equal(t, "bar", buffer.String())
	buffer.Reset()
	require.NoError(t, c.GetFile(commitInfos[0].Commit.Repo.Name, commitInfos[0].Commit.ID, "dir/dir2/foo", 0, 0, &buffer))
	require.Equal(t, "foo", buffer.String())
	buffer.Reset()
	require.NoError(t, c.GetFile(commitInfos[0].Commit.Repo.Name, commitInfos[0].Commit.ID, "buzz", 0, 0, &buffer))
	require.Equal(t, "buzz\n", buffer.String())

	// Make sure that we skipped the upload by checking that the input file
	// and the output file have the same object refs.
	inputFooFileInfo, err := c.InspectFile(dataRepo, commit.ID, "foo")
	require.NoError(t, err)
	outputFooFileInfo, err := c.InspectFile(pipelineName, commitInfos[0].Commit.ID, "foo")
	require.NoError(t, err)
	require.Equal(t, inputFooFileInfo.Objects, outputFooFileInfo.Objects)
	inputFooFileInfo, err = c.InspectFile(dataRepo, commit.ID, "dir1/bar")
	require.NoError(t, err)
	outputFooFileInfo, err = c.InspectFile(pipelineName, commitInfos[0].Commit.ID, "bar")
	require.NoError(t, err)
	require.Equal(t, inputFooFileInfo.Objects, outputFooFileInfo.Objects)
	inputFooFileInfo, err = c.InspectFile(dataRepo, commit.ID, "dir2/foo")
	require.NoError(t, err)
	outputFooFileInfo, err = c.InspectFile(pipelineName, commitInfos[0].Commit.ID, "dir/dir2/foo")
	require.NoError(t, err)
	require.Equal(t, inputFooFileInfo.Objects, outputFooFileInfo.Objects)
}

// TestChainedPipelines tracks https://github.com/pachyderm/pachyderm/issues/797
func TestChainedPipelines(t *testing.T) {
	if testing.Short() {
		t.Skip("Skipping integration tests in short mode")
	}
	t.Parallel()
	c := getPachClient(t)
	aRepo := uniqueString("A")
	require.NoError(t, c.CreateRepo(aRepo))

	dRepo := uniqueString("D")
	require.NoError(t, c.CreateRepo(dRepo))

	aCommit, err := c.StartCommit(aRepo, "master")
	require.NoError(t, err)
	_, err = c.PutFile(aRepo, "master", "file", strings.NewReader("foo\n"))
	require.NoError(t, err)
	require.NoError(t, c.FinishCommit(aRepo, "master"))

	dCommit, err := c.StartCommit(dRepo, "master")
	require.NoError(t, err)
	_, err = c.PutFile(dRepo, "master", "file", strings.NewReader("bar\n"))
	require.NoError(t, err)
	require.NoError(t, c.FinishCommit(dRepo, "master"))

	bPipeline := uniqueString("B")
	require.NoError(t, c.CreatePipeline(
		bPipeline,
		"",
		[]string{"cp", path.Join("/pfs", aRepo, "file"), "/pfs/out/file"},
		nil,
		&pps.ParallelismSpec{
			Constant: 1,
		},
		client.NewAtomInput(aRepo, "/"),
		"",
		false,
	))

	cPipeline := uniqueString("C")
	require.NoError(t, c.CreatePipeline(
		cPipeline,
		"",
		[]string{"sh"},
		[]string{fmt.Sprintf("cp /pfs/%s/file /pfs/out/bFile", bPipeline),
			fmt.Sprintf("cp /pfs/%s/file /pfs/out/dFile", dRepo)},
		&pps.ParallelismSpec{
			Constant: 1,
		},
		client.NewCrossInput(
			client.NewAtomInput(bPipeline, "/"),
			client.NewAtomInput(dRepo, "/"),
		),
		"",
		false,
	))
	resultIter, err := c.FlushCommit([]*pfs.Commit{aCommit, dCommit}, nil)
	require.NoError(t, err)
	results := collectCommitInfos(t, resultIter)
	require.Equal(t, 1, len(results))
}

// DAG:
//
// A
// |
// B  E
// | /
// C
// |
// D
func TestChainedPipelinesNoDelay(t *testing.T) {
	if testing.Short() {
		t.Skip("Skipping integration tests in short mode")
	}
	t.Parallel()
	c := getPachClient(t)
	aRepo := uniqueString("A")
	require.NoError(t, c.CreateRepo(aRepo))

	eRepo := uniqueString("E")
	require.NoError(t, c.CreateRepo(eRepo))

	aCommit, err := c.StartCommit(aRepo, "master")
	require.NoError(t, err)
	_, err = c.PutFile(aRepo, "master", "file", strings.NewReader("foo\n"))
	require.NoError(t, err)
	require.NoError(t, c.FinishCommit(aRepo, "master"))

	eCommit, err := c.StartCommit(eRepo, "master")
	require.NoError(t, err)
	_, err = c.PutFile(eRepo, "master", "file", strings.NewReader("bar\n"))
	require.NoError(t, err)
	require.NoError(t, c.FinishCommit(eRepo, "master"))

	bPipeline := uniqueString("B")
	require.NoError(t, c.CreatePipeline(
		bPipeline,
		"",
		[]string{"cp", path.Join("/pfs", aRepo, "file"), "/pfs/out/file"},
		nil,
		&pps.ParallelismSpec{
			Constant: 1,
		},
		client.NewAtomInput(aRepo, "/"),
		"",
		false,
	))

	cPipeline := uniqueString("C")
	require.NoError(t, c.CreatePipeline(
		cPipeline,
		"",
		[]string{"sh"},
		[]string{fmt.Sprintf("cp /pfs/%s/file /pfs/out/bFile", bPipeline),
			fmt.Sprintf("cp /pfs/%s/file /pfs/out/eFile", eRepo)},
		&pps.ParallelismSpec{
			Constant: 1,
		},
		client.NewCrossInput(
			client.NewAtomInput(bPipeline, "/"),
			client.NewAtomInput(eRepo, "/"),
		),
		"",
		false,
	))

	dPipeline := uniqueString("D")
	require.NoError(t, c.CreatePipeline(
		dPipeline,
		"",
		[]string{"sh"},
		[]string{fmt.Sprintf("cp /pfs/%s/bFile /pfs/out/bFile", cPipeline),
			fmt.Sprintf("cp /pfs/%s/eFile /pfs/out/eFile", cPipeline)},
		&pps.ParallelismSpec{
			Constant: 1,
		},
		client.NewAtomInput(cPipeline, "/"),
		"",
		false,
	))

	resultsIter, err := c.FlushCommit([]*pfs.Commit{aCommit, eCommit}, nil)
	require.NoError(t, err)
	results := collectCommitInfos(t, resultsIter)
	require.Equal(t, 2, len(results))

	eCommit2, err := c.StartCommit(eRepo, "master")
	require.NoError(t, err)
	_, err = c.PutFile(eRepo, "master", "file", strings.NewReader("bar\n"))
	require.NoError(t, err)
	require.NoError(t, c.FinishCommit(eRepo, "master"))

	resultsIter, err = c.FlushCommit([]*pfs.Commit{eCommit2}, nil)
	require.NoError(t, err)
	results = collectCommitInfos(t, resultsIter)
	require.Equal(t, 2, len(results))

	// Get number of jobs triggered in pipeline D
	jobInfos, err := c.ListJob(dPipeline, nil)
	require.NoError(t, err)
	require.Equal(t, 2, len(jobInfos))
}

func collectCommitInfos(t testing.TB, commitInfoIter client.CommitInfoIterator) []*pfs.CommitInfo {
	var commitInfos []*pfs.CommitInfo
	for {
		commitInfo, err := commitInfoIter.Next()
		if err == io.EOF {
			return commitInfos
		}
		require.NoError(t, err)
		commitInfos = append(commitInfos, commitInfo)
	}
}

func TestParallelismSpec(t *testing.T) {
	if testing.Short() {
		t.Skip("Skipping integration tests in short mode")
	}
	kubeclient := getKubeClient(t)
	nodes, err := kubeclient.Nodes().List(api.ListOptions{})
	numNodes := len(nodes.Items)

	// Test Constant strategy
	parellelism, err := ppsserver.GetExpectedNumWorkers(getKubeClient(t), &pps.ParallelismSpec{
		Constant: 7,
	})
	require.NoError(t, err)
	require.Equal(t, 7, parellelism)

	// Coefficient == 1 (basic test)
	// TODO(msteffen): This test can fail when run against cloud providers, if the
	// remote cluster has more than one node (in which case "Coefficient: 1" will
	// cause more than 1 worker to start)
	parellelism, err = ppsserver.GetExpectedNumWorkers(kubeclient, &pps.ParallelismSpec{
		Coefficient: 1,
	})
	require.NoError(t, err)
	require.Equal(t, numNodes, parellelism)

	// Coefficient > 1
	parellelism, err = ppsserver.GetExpectedNumWorkers(kubeclient, &pps.ParallelismSpec{
		Coefficient: 2,
	})
	require.NoError(t, err)
	require.Equal(t, 2*numNodes, parellelism)

	// Make sure we start at least one worker
	parellelism, err = ppsserver.GetExpectedNumWorkers(kubeclient, &pps.ParallelismSpec{
		Coefficient: 0.01,
	})
	require.NoError(t, err)
	require.Equal(t, 1, parellelism)

	// Test 0-initialized JobSpec
	parellelism, err = ppsserver.GetExpectedNumWorkers(kubeclient, &pps.ParallelismSpec{})
	require.NoError(t, err)
	require.Equal(t, numNodes, parellelism)

	// Test nil JobSpec
	parellelism, err = ppsserver.GetExpectedNumWorkers(kubeclient, nil)
	require.NoError(t, err)
	require.Equal(t, numNodes, parellelism)
}

func TestPipelineJobDeletion(t *testing.T) {
	if testing.Short() {
		t.Skip("Skipping integration tests in short mode")
	}
	t.Parallel()

	c := getPachClient(t)
	// create repos
	dataRepo := uniqueString("TestPipeline_data")
	require.NoError(t, c.CreateRepo(dataRepo))
	// create pipeline
	pipelineName := uniqueString("pipeline")
	require.NoError(t, c.CreatePipeline(
		pipelineName,
		"",
		[]string{"cp", path.Join("/pfs", dataRepo, "file"), "/pfs/out/file"},
		nil,
		&pps.ParallelismSpec{
			Constant: 1,
		},
		client.NewAtomInput(dataRepo, "/"),
		"",
		false,
	))

	commit, err := c.StartCommit(dataRepo, "master")
	require.NoError(t, err)
	_, err = c.PutFile(dataRepo, commit.ID, "file", strings.NewReader("foo\n"))
	require.NoError(t, err)
	require.NoError(t, c.FinishCommit(dataRepo, commit.ID))

	commitIter, err := c.FlushCommit([]*pfs.Commit{commit}, nil)
	require.NoError(t, err)

	_, err = commitIter.Next()
	require.NoError(t, err)

	// Now delete the corresponding job
	jobInfos, err := c.ListJob(pipelineName, nil)
	require.NoError(t, err)
	require.Equal(t, 1, len(jobInfos))
	err = c.DeleteJob(jobInfos[0].Job.ID)
	require.NoError(t, err)
}

func TestStopJob(t *testing.T) {
	if testing.Short() {
		t.Skip("Skipping integration tests in short mode")
	}
	t.Parallel()

	c := getPachClient(t)
	// create repos
	dataRepo := uniqueString("TestStopJob")
	require.NoError(t, c.CreateRepo(dataRepo))
	// create pipeline
	pipelineName := uniqueString("pipeline-stop-job")
	require.NoError(t, c.CreatePipeline(
		pipelineName,
		"",
		[]string{"sleep", "20"},
		nil,
		&pps.ParallelismSpec{
			Constant: 1,
		},
		client.NewAtomInput(dataRepo, "/"),
		"",
		false,
	))

	// Create two input commits to trigger two jobs.
	// We will stop the first job midway through, and assert that the
	// second job finishes.
	commit1, err := c.StartCommit(dataRepo, "master")
	require.NoError(t, err)
	_, err = c.PutFile(dataRepo, commit1.ID, "file", strings.NewReader("foo\n"))
	require.NoError(t, err)
	require.NoError(t, c.FinishCommit(dataRepo, commit1.ID))

	commit2, err := c.StartCommit(dataRepo, "master")
	require.NoError(t, err)
	_, err = c.PutFile(dataRepo, commit2.ID, "file", strings.NewReader("foo\n"))
	require.NoError(t, err)
	require.NoError(t, c.FinishCommit(dataRepo, commit2.ID))

	var jobID string
	b := backoff.NewTestingBackOff()
	require.NoError(t, backoff.Retry(func() error {
		jobInfos, err := c.ListJob(pipelineName, nil)
		require.NoError(t, err)
		if len(jobInfos) != 1 {
			return fmt.Errorf("len(jobInfos) should be 1")
		}
		jobID = jobInfos[0].Job.ID
		if pps.JobState_JOB_RUNNING != jobInfos[0].State {
			return fmt.Errorf("jobInfos[0] has the wrong state")
		}
		return nil
	}, b))

	// Now stop the first job
	err = c.StopJob(jobID)
	require.NoError(t, err)
	jobInfo, err := c.InspectJob(jobID, true)
	require.NoError(t, err)
	require.Equal(t, pps.JobState_JOB_KILLED, jobInfo.State)

	b.Reset()
	// Check that the second job completes
	require.NoError(t, backoff.Retry(func() error {
		jobInfos, err := c.ListJob(pipelineName, nil)
		require.NoError(t, err)
		if len(jobInfos) != 2 {
			return fmt.Errorf("len(jobInfos) should be 2")
		}
		jobID = jobInfos[0].Job.ID
		return nil
	}, b))
	jobInfo, err = c.InspectJob(jobID, true)
	require.NoError(t, err)
	require.Equal(t, pps.JobState_JOB_SUCCESS, jobInfo.State)
}

func TestGetLogs(t *testing.T) {
	if testing.Short() {
		t.Skip("Skipping integration tests in short mode")
	}
	t.Parallel()

	c := getPachClient(t)
	// create repos
	dataRepo := uniqueString("data")
	require.NoError(t, c.CreateRepo(dataRepo))
	// create pipeline
	pipelineName := uniqueString("pipeline")
	require.NoError(t, c.CreatePipeline(
		pipelineName,
		"",
		[]string{"sh"},
		[]string{
			fmt.Sprintf("cp /pfs/%s/file /pfs/out/file", dataRepo),
			"echo foo",
			"echo foo",
		},
		&pps.ParallelismSpec{
			Constant: 1,
		},
		client.NewAtomInput(dataRepo, "/*"),
		"",
		false,
	))

	// Commit data to repo and flush commit
	commit, err := c.StartCommit(dataRepo, "")
	require.NoError(t, err)
	_, err = c.PutFile(dataRepo, commit.ID, "file", strings.NewReader("foo\n"))
	require.NoError(t, err)
	require.NoError(t, c.FinishCommit(dataRepo, commit.ID))
	require.NoError(t, c.SetBranch(dataRepo, commit.ID, "master"))
	commitIter, err := c.FlushCommit([]*pfs.Commit{commit}, nil)
	require.NoError(t, err)
	_, err = commitIter.Next()
	require.NoError(t, err)

	// List output commits, to make sure one exists?
	commits, err := c.ListCommitByRepo(pipelineName)
	require.NoError(t, err)
	require.True(t, len(commits) == 1)

	// Get logs from pipeline, using pipeline
	iter := c.GetLogs(pipelineName, "", nil, "", false)
	var numLogs int
	for iter.Next() {
		numLogs++
		require.True(t, iter.Message().Message != "")
	}
	require.True(t, numLogs > 0)
	require.NoError(t, iter.Err())

	// Get logs from pipeline, using a pipeline that doesn't exist. There should
	// be an error
	iter = c.GetLogs("__DOES_NOT_EXIST__", "", nil, "", false)
	require.False(t, iter.Next())
	require.YesError(t, iter.Err())
	require.Matches(t, "could not get", iter.Err().Error())

	// Get logs from pipeline, using job
	// (1) Get job ID, from pipeline that just ran
	jobInfos, err := c.ListJob(pipelineName, nil)
	require.NoError(t, err)
	require.True(t, len(jobInfos) == 1)
	// (2) Get logs using extracted job ID
	// wait for logs to be collected
	time.Sleep(10 * time.Second)
	iter = c.GetLogs("", jobInfos[0].Job.ID, nil, "", false)
	numLogs = 0
	for iter.Next() {
		numLogs++
		require.True(t, iter.Message().Message != "")
	}
	// Make sure that we've seen some logs
	require.True(t, numLogs > 0)
	require.NoError(t, iter.Err())

	// Get logs from pipeline, using a job that doesn't exist. There should
	// be an error
	iter = c.GetLogs("", "__DOES_NOT_EXIST__", nil, "", false)
	require.False(t, iter.Next())
	require.YesError(t, iter.Err())
	require.Matches(t, "could not get", iter.Err().Error())

	// Filter logs based on input (using file that exists). Get logs using file
	// path, hex hash, and base64 hash, and make sure you get the same log lines
	fileInfo, err := c.InspectFile(dataRepo, commit.ID, "/file")
	require.NoError(t, err)

	// TODO(msteffen) This code shouldn't be wrapped in a backoff, but for some
	// reason GetLogs is not yet 100% consistent. This reduces flakes in testing.
	require.NoError(t, backoff.Retry(func() error {
		pathLog := c.GetLogs("", jobInfos[0].Job.ID, []string{"/file"}, "", false)

		hexHash := "19fdf57bdf9eb5a9602bfa9c0e6dd7ed3835f8fd431d915003ea82747707be66"
		require.Equal(t, hexHash, hex.EncodeToString(fileInfo.Hash)) // sanity-check test
		hexLog := c.GetLogs("", jobInfos[0].Job.ID, []string{hexHash}, "", false)

		base64Hash := "Gf31e9+etalgK/qcDm3X7Tg1+P1DHZFQA+qCdHcHvmY="
		require.Equal(t, base64Hash, base64.StdEncoding.EncodeToString(fileInfo.Hash))
		base64Log := c.GetLogs("", jobInfos[0].Job.ID, []string{base64Hash}, "", false)

		numLogs = 0
		for {
			havePathLog, haveHexLog, haveBase64Log := pathLog.Next(), hexLog.Next(), base64Log.Next()
			if havePathLog != haveHexLog || haveHexLog != haveBase64Log {
				return fmt.Errorf("Unequal log lengths")
			}
			if !havePathLog {
				break
			}
			numLogs++
			if pathLog.Message().Message != hexLog.Message().Message ||
				hexLog.Message().Message != base64Log.Message().Message {
				return fmt.Errorf(
					"unequal logs, pathLogs: \"%s\" hexLog: \"%s\" base64Log: \"%s\"",
					pathLog.Message().Message,
					hexLog.Message().Message,
					base64Log.Message().Message)
			}
		}
		for _, logsiter := range []*client.LogsIter{pathLog, hexLog, base64Log} {
			if logsiter.Err() != nil {
				return logsiter.Err()
			}
		}
		if numLogs == 0 {
			return fmt.Errorf("no logs found")
		}
		return nil
	}, backoff.NewTestingBackOff()))

	// Filter logs based on input (using file that doesn't exist). There should
	// be no logs
	iter = c.GetLogs("", jobInfos[0].Job.ID, []string{"__DOES_NOT_EXIST__"}, "", false)
	require.False(t, iter.Next())
	require.NoError(t, iter.Err())
}

func TestPfsPutFile(t *testing.T) {
	if testing.Short() {
		t.Skip("Skipping integration tests in short mode")
	}
	t.Parallel()

	c := getPachClient(t)
	// create repos
	repo1 := uniqueString("TestPfsPutFile1")
	require.NoError(t, c.CreateRepo(repo1))
	repo2 := uniqueString("TestPfsPutFile2")
	require.NoError(t, c.CreateRepo(repo2))

	commit1, err := c.StartCommit(repo1, "")
	require.NoError(t, err)
	_, err = c.PutFile(repo1, commit1.ID, "file1", strings.NewReader("foo\n"))
	require.NoError(t, err)
	_, err = c.PutFile(repo1, commit1.ID, "file2", strings.NewReader("bar\n"))
	require.NoError(t, err)
	_, err = c.PutFile(repo1, commit1.ID, "dir1/file3", strings.NewReader("fizz\n"))
	require.NoError(t, err)
	for i := 0; i < 100; i++ {
		_, err = c.PutFile(repo1, commit1.ID, fmt.Sprintf("dir1/dir2/file%d", i), strings.NewReader(fmt.Sprintf("content%d\n", i)))
		require.NoError(t, err)
	}
	require.NoError(t, c.FinishCommit(repo1, commit1.ID))

	commit2, err := c.StartCommit(repo2, "")
	require.NoError(t, err)
	err = c.PutFileURL(repo2, commit2.ID, "file", fmt.Sprintf("pfs://0.0.0.0:650/%s/%s/file1", repo1, commit1.ID), false, false)
	require.NoError(t, err)
	require.NoError(t, c.FinishCommit(repo2, commit2.ID))
	var buf bytes.Buffer
	require.NoError(t, c.GetFile(repo2, commit2.ID, "file", 0, 0, &buf))
	require.Equal(t, "foo\n", buf.String())

	commit3, err := c.StartCommit(repo2, "")
	require.NoError(t, err)
	err = c.PutFileURL(repo2, commit3.ID, "", fmt.Sprintf("pfs://0.0.0.0:650/%s/%s", repo1, commit1.ID), true, false)
	require.NoError(t, err)
	require.NoError(t, c.FinishCommit(repo2, commit3.ID))
	buf = bytes.Buffer{}
	require.NoError(t, c.GetFile(repo2, commit3.ID, "file1", 0, 0, &buf))
	require.Equal(t, "foo\n", buf.String())
	buf = bytes.Buffer{}
	require.NoError(t, c.GetFile(repo2, commit3.ID, "file2", 0, 0, &buf))
	require.Equal(t, "bar\n", buf.String())
	buf = bytes.Buffer{}
	require.NoError(t, c.GetFile(repo2, commit3.ID, "dir1/file3", 0, 0, &buf))
	require.Equal(t, "fizz\n", buf.String())
	for i := 0; i < 100; i++ {
		buf = bytes.Buffer{}
		require.NoError(t, c.GetFile(repo2, commit3.ID, fmt.Sprintf("dir1/dir2/file%d", i), 0, 0, &buf))
		require.Equal(t, fmt.Sprintf("content%d\n", i), buf.String())
	}
}

func TestAllDatumsAreProcessed(t *testing.T) {
	if testing.Short() {
		t.Skip("Skipping integration tests in short mode")
	}
	t.Parallel()
	c := getPachClient(t)

	dataRepo1 := uniqueString("TestAllDatumsAreProcessed_data1")
	require.NoError(t, c.CreateRepo(dataRepo1))
	dataRepo2 := uniqueString("TestAllDatumsAreProcessed_data2")
	require.NoError(t, c.CreateRepo(dataRepo2))

	commit1, err := c.StartCommit(dataRepo1, "master")
	require.NoError(t, err)
	_, err = c.PutFile(dataRepo1, "master", "file1", strings.NewReader("foo\n"))
	require.NoError(t, err)
	_, err = c.PutFile(dataRepo1, "master", "file2", strings.NewReader("foo\n"))
	require.NoError(t, err)
	require.NoError(t, c.FinishCommit(dataRepo1, "master"))

	commit2, err := c.StartCommit(dataRepo2, "master")
	require.NoError(t, err)
	_, err = c.PutFile(dataRepo2, "master", "file1", strings.NewReader("foo\n"))
	require.NoError(t, err)
	_, err = c.PutFile(dataRepo2, "master", "file2", strings.NewReader("foo\n"))
	require.NoError(t, err)
	require.NoError(t, c.FinishCommit(dataRepo2, "master"))

	require.NoError(t, c.CreatePipeline(
		uniqueString("TestAllDatumsAreProcessed_pipelines"),
		"",
		[]string{"bash"},
		[]string{
			fmt.Sprintf("cat /pfs/%s/* /pfs/%s/* > /pfs/out/file", dataRepo1, dataRepo2),
		},
		nil,
		client.NewCrossInput(
			client.NewAtomInput(dataRepo1, "/*"),
			client.NewAtomInput(dataRepo2, "/*"),
		),
		"",
		false,
	))

	commitIter, err := c.FlushCommit([]*pfs.Commit{commit1, commit2}, nil)
	require.NoError(t, err)
	commitInfos := collectCommitInfos(t, commitIter)
	require.Equal(t, 1, len(commitInfos))

	var buf bytes.Buffer
	require.NoError(t, c.GetFile(commitInfos[0].Commit.Repo.Name, commitInfos[0].Commit.ID, "file", 0, 0, &buf))
	// should be 8 because each file gets copied twice due to cross product
	require.Equal(t, strings.Repeat("foo\n", 8), buf.String())
}

func TestDatumStatusRestart(t *testing.T) {
	if testing.Short() {
		t.Skip("Skipping integration tests in short mode")
	}
	t.Parallel()
	c := getPachClient(t)

	dataRepo := uniqueString("TestDatumDedup_data")
	require.NoError(t, c.CreateRepo(dataRepo))

	commit1, err := c.StartCommit(dataRepo, "master")
	require.NoError(t, err)
	_, err = c.PutFile(dataRepo, commit1.ID, "file", strings.NewReader("foo"))
	require.NoError(t, err)
	require.NoError(t, c.FinishCommit(dataRepo, commit1.ID))

	pipeline := uniqueString("pipeline")
	// This pipeline sleeps for 20 secs per datum
	require.NoError(t, c.CreatePipeline(
		pipeline,
		"",
		[]string{"bash"},
		[]string{
			"sleep 20",
		},
		nil,
		client.NewAtomInput(dataRepo, "/*"),
		"",
		false,
	))
	var jobID string
	var datumStarted time.Time
	checkStatus := func() {
		started := time.Now()
		for {
			time.Sleep(time.Second)
			if time.Since(started) > time.Second*60 {
				t.Fatalf("failed to find status in time")
			}
			jobs, err := c.ListJob(pipeline, nil)
			require.NoError(t, err)
			if len(jobs) == 0 {
				continue
			}
			jobID = jobs[0].Job.ID
			jobInfo, err := c.InspectJob(jobs[0].Job.ID, false)
			require.NoError(t, err)
			if len(jobInfo.WorkerStatus) == 0 {
				continue
			}
			if jobInfo.WorkerStatus[0].JobID == jobInfo.Job.ID {
				// This method is called before and after the datum is
				// restarted, this makes sure that the restart actually did
				// something.
				// The first time this function is called, datumStarted is zero
				// so `Before` is true for any non-zero time.
				_datumStarted, err := types.TimestampFromProto(jobInfo.WorkerStatus[0].Started)
				require.NoError(t, err)
				require.True(t, datumStarted.Before(_datumStarted))
				datumStarted = _datumStarted
				break
			}
		}
	}
	checkStatus()
	require.NoError(t, c.RestartDatum(jobID, []string{"/file"}))
	checkStatus()

	commitIter, err := c.FlushCommit([]*pfs.Commit{commit1}, nil)
	require.NoError(t, err)
	commitInfos := collectCommitInfos(t, commitIter)
	require.Equal(t, 1, len(commitInfos))
}

func TestUseMultipleWorkers(t *testing.T) {
	t.Skip("flaky")
	if testing.Short() {
		t.Skip("Skipping integration tests in short mode")
	}
	t.Parallel()
	c := getPachClient(t)

	dataRepo := uniqueString("TestUseMultipleWorkers_data")
	require.NoError(t, c.CreateRepo(dataRepo))

	commit1, err := c.StartCommit(dataRepo, "master")
	require.NoError(t, err)
	for i := 0; i < 20; i++ {
		_, err = c.PutFile(dataRepo, commit1.ID, fmt.Sprintf("file%d", i), strings.NewReader("foo"))
		require.NoError(t, err)
	}
	require.NoError(t, c.FinishCommit(dataRepo, commit1.ID))

	pipeline := uniqueString("pipeline")
	// This pipeline sleeps for 10 secs per datum
	require.NoError(t, c.CreatePipeline(
		pipeline,
		"",
		[]string{"bash"},
		[]string{
			"sleep 10",
		},
		&pps.ParallelismSpec{
			Constant: 2,
		},
		client.NewAtomInput(dataRepo, "/*"),
		"",
		false,
	))
	// Get job info 2x/sec for 20s until we confirm two workers for the current job
	require.NoError(t, backoff.Retry(func() error {
		jobs, err := c.ListJob(pipeline, nil)
		if err != nil {
			return fmt.Errorf("could not list job: %s", err.Error())
		}
		if len(jobs) == 0 {
			return fmt.Errorf("failed to find job")
		}
		jobInfo, err := c.InspectJob(jobs[0].Job.ID, false)
		if err != nil {
			return fmt.Errorf("could not inspect job: %s", err.Error())
		}
		if len(jobInfo.WorkerStatus) != 2 {
			return fmt.Errorf("incorrect number of statuses: %v", len(jobInfo.WorkerStatus))
		}
		return nil
	}, backoff.RetryEvery(500*time.Millisecond).For(20*time.Second)))
}

// TestSystemResourceRequest doesn't create any jobs or pipelines, it
// just makes sure that when pachyderm is deployed, we give rethinkdb, pachd,
// and etcd default resource requests. This prevents them from overloading
// nodes and getting evicted, which can slow down or break a cluster.
func TestSystemResourceRequests(t *testing.T) {
	if testing.Short() {
		t.Skip("Skipping integration tests in short mode")
	}
	t.Parallel()
	kubeClient := getKubeClient(t)

	// Expected resource requests for pachyderm system pods:
	defaultLocalMem := map[string]string{
		"pachd": "512M",
		"etcd":  "256M",
	}
	defaultLocalCPU := map[string]string{
		"pachd": "250m",
		"etcd":  "250m",
	}
	defaultCloudMem := map[string]string{
		"pachd": "3G",
		"etcd":  "2G",
	}
	defaultCloudCPU := map[string]string{
		"pachd": "1",
		"etcd":  "1",
	}
	// Get Pod info for 'app' from k8s
	var c api.Container
	for _, app := range []string{"pachd", "etcd"} {
		err := backoff.Retry(func() error {
			podList, err := kubeClient.Pods(api.NamespaceDefault).List(api.ListOptions{
				LabelSelector: labels.SelectorFromSet(
					map[string]string{"app": app, "suite": "pachyderm"}),
			})
			if err != nil {
				return err
			}
			if len(podList.Items) < 1 {
				return fmt.Errorf("could not find pod for %s", app) // retry
			}
			c = podList.Items[0].Spec.Containers[0]
			return nil
		}, backoff.NewTestingBackOff())
		require.NoError(t, err)

		// Make sure the pod's container has resource requests
		cpu, ok := c.Resources.Requests[api.ResourceCPU]
		require.True(t, ok, "could not get CPU request for "+app)
		require.True(t, cpu.String() == defaultLocalCPU[app] ||
			cpu.String() == defaultCloudCPU[app])
		mem, ok := c.Resources.Requests[api.ResourceMemory]
		require.True(t, ok, "could not get memory request for "+app)
		require.True(t, mem.String() == defaultLocalMem[app] ||
			mem.String() == defaultCloudMem[app])
	}
}

// TestPipelineResourceRequest creates a pipeline with a resource request, and
// makes sure that's passed to k8s (by inspecting the pipeline's pods)
func TestPipelineResourceRequest(t *testing.T) {
	if testing.Short() {
		t.Skip("Skipping integration tests in short mode")
	}
	t.Parallel()

	c := getPachClient(t)
	// create repos
	dataRepo := uniqueString("TestPipelineResourceRequest")
	pipelineName := uniqueString("TestPipelineResourceRequest_Pipeline")
	require.NoError(t, c.CreateRepo(dataRepo))
	// Resources are not yet in client.CreatePipeline() (we may add them later)
	_, err := c.PpsAPIClient.CreatePipeline(
		context.Background(),
		&pps.CreatePipelineRequest{
			Pipeline: &pps.Pipeline{pipelineName},
			Transform: &pps.Transform{
				Cmd: []string{"cp", path.Join("/pfs", dataRepo, "file"), "/pfs/out/file"},
			},
			ParallelismSpec: &pps.ParallelismSpec{
				Constant: 1,
			},
			ResourceSpec: &pps.ResourceSpec{
				Memory: "100M",
				Cpu:    0.5,
			},
			Inputs: []*pps.PipelineInput{{
				Repo:   &pfs.Repo{dataRepo},
				Branch: "master",
				Glob:   "/*",
			}},
		})
	require.NoError(t, err)

	// Get info about the pipeline pods from k8s & check for resources
	pipelineInfo, err := c.InspectPipeline(pipelineName)
	require.NoError(t, err)

	var container api.Container
	rcName := ppsserver.PipelineRcName(pipelineInfo.Pipeline.Name, pipelineInfo.Version)
	kubeClient := getKubeClient(t)
	err = backoff.Retry(func() error {
		podList, err := kubeClient.Pods(api.NamespaceDefault).List(api.ListOptions{
			LabelSelector: labels.SelectorFromSet(
				map[string]string{"app": rcName}),
		})
		if err != nil {
			return err // retry
		}
		if len(podList.Items) != 1 || len(podList.Items[0].Spec.Containers) == 0 {
			return fmt.Errorf("could not find single container for pipeline %s", pipelineInfo.Pipeline.Name)
		}
		container = podList.Items[0].Spec.Containers[0]
		return nil // no more retries
	}, backoff.NewTestingBackOff())
	require.NoError(t, err)
	// Make sure a CPU and Memory request are both set
	cpu, ok := container.Resources.Requests[api.ResourceCPU]
	require.True(t, ok)
	require.Equal(t, "500m", cpu.String())
	mem, ok := container.Resources.Requests[api.ResourceMemory]
	require.True(t, ok)
	require.Equal(t, "100M", mem.String())
	gpu, ok := container.Resources.Requests[api.ResourceNvidiaGPU]
	require.True(t, ok)
	require.Equal(t, "0", gpu.String())
}

func TestPipelinePartialResourceRequest(t *testing.T) {
	if testing.Short() {
		t.Skip("Skipping integration tests in short mode")
	}
	t.Parallel()

	c := getPachClient(t)
	// create repos
	dataRepo := uniqueString("TestPipelinePartialResourceRequest")
	pipelineName := uniqueString("pipeline")
	require.NoError(t, c.CreateRepo(dataRepo))
	// Resources are not yet in client.CreatePipeline() (we may add them later)
	_, err := c.PpsAPIClient.CreatePipeline(
		context.Background(),
		&pps.CreatePipelineRequest{
			Pipeline: &pps.Pipeline{fmt.Sprintf("%s-%d", pipelineName, 0)},
			Transform: &pps.Transform{
				Cmd: []string{"true"},
			},
			ResourceSpec: &pps.ResourceSpec{
				Cpu:    0.5,
				Memory: "100M",
			},
			Inputs: []*pps.PipelineInput{{
				Repo:   &pfs.Repo{dataRepo},
				Branch: "master",
				Glob:   "/*",
			}},
		})
	require.NoError(t, err)
	_, err = c.PpsAPIClient.CreatePipeline(
		context.Background(),
		&pps.CreatePipelineRequest{
			Pipeline: &pps.Pipeline{fmt.Sprintf("%s-%d", pipelineName, 1)},
			Transform: &pps.Transform{
				Cmd: []string{"true"},
			},
			ResourceSpec: &pps.ResourceSpec{
				Memory: "100M",
			},
			Inputs: []*pps.PipelineInput{{
				Repo:   &pfs.Repo{dataRepo},
				Branch: "master",
				Glob:   "/*",
			}},
		})
	require.NoError(t, err)
	_, err = c.PpsAPIClient.CreatePipeline(
		context.Background(),
		&pps.CreatePipelineRequest{
			Pipeline: &pps.Pipeline{fmt.Sprintf("%s-%d", pipelineName, 2)},
			Transform: &pps.Transform{
				Cmd: []string{"true"},
			},
			ResourceSpec: &pps.ResourceSpec{},
			Inputs: []*pps.PipelineInput{{
				Repo:   &pfs.Repo{dataRepo},
				Branch: "master",
				Glob:   "/*",
			}},
		})
	require.NoError(t, err)
	require.NoError(t, backoff.Retry(func() error {
		for i := 0; i < 3; i++ {
			pipelineInfo, err := c.InspectPipeline(fmt.Sprintf("%s-%d", pipelineName, i))
			require.NoError(t, err)
			if pipelineInfo.State != pps.PipelineState_PIPELINE_RUNNING {
				return fmt.Errorf("pipeline not in running state")
			}
		}
		return nil
	}, backoff.NewTestingBackOff()))
}

func TestPipelineLargeOutput(t *testing.T) {
	if testing.Short() {
		t.Skip("Skipping integration tests in short mode")
	}
	t.Parallel()
	c := getPachClient(t)

	dataRepo := uniqueString("TestPipelineInputDataModification_data")
	require.NoError(t, c.CreateRepo(dataRepo))

	numFiles := 100
	commit1, err := c.StartCommit(dataRepo, "master")
	require.NoError(t, err)
	for i := 0; i < numFiles; i++ {
		_, err = c.PutFile(dataRepo, commit1.ID, fmt.Sprintf("file-%d", i), strings.NewReader(""))
	}
	require.NoError(t, c.FinishCommit(dataRepo, commit1.ID))

	pipeline := uniqueString("pipeline")
	require.NoError(t, c.CreatePipeline(
		pipeline,
		"",
		[]string{"bash"},
		[]string{
			"for i in `seq 1 100`; do touch /pfs/out/$RANDOM; done",
		},
		&pps.ParallelismSpec{
			Constant: 4,
		},
		client.NewAtomInput(dataRepo, "/*"),
		"",
		false,
	))

	commitIter, err := c.FlushCommit([]*pfs.Commit{commit1}, nil)
	require.NoError(t, err)
	commitInfos := collectCommitInfos(t, commitIter)
	require.Equal(t, 1, len(commitInfos))
}

func TestFromCommit(t *testing.T) {
	if testing.Short() {
		t.Skip("Skipping integration tests in short mode")
	}
	t.Parallel()
	c := getPachClient(t)

	var repos []string
	for i := 0; i < 2; i++ {
		repos = append(repos, uniqueString(fmt.Sprintf("TestFromCommit_repo%v", i)))
		require.NoError(t, c.CreateRepo(repos[i]))
	}

	// This set of commits should not trigger any job, since `from` is
	// exclusive.
	for i, repo := range repos {
		_, err := c.StartCommit(repo, "master")
		require.NoError(t, err)
		_, err = c.PutFile(repo, "master", fmt.Sprintf("file-%d", i), strings.NewReader(fmt.Sprintf("%d", i)))
		require.NoError(t, c.FinishCommit(repo, "master"))
	}

	pipeline := uniqueString("pipeline")
	require.NoError(t, c.CreatePipeline(
		pipeline,
		"",
		[]string{"bash"},
		[]string{
			"cp /pfs/*/* /pfs/out",
		},
		&pps.ParallelismSpec{
			Constant: 1,
		},
		client.NewUnionInput(
			&pps.Input{
				Atom: &pps.AtomInput{
					Repo:       repos[0],
					Glob:       "/*",
					FromCommit: "master",
				},
			},
			&pps.Input{
				Atom: &pps.AtomInput{
					Repo:       repos[1],
					Glob:       "/*",
					FromCommit: "master",
				},
			},
		),
		"",
		false,
	))

	// Wait for the pipeline to launch
	time.Sleep(10 * time.Second)

	// This set of two commits should trigger a job.
	var commits []*pfs.Commit
	for i, repo := range repos {
		commit, err := c.StartCommit(repo, "master")
		require.NoError(t, err)
		commits = append(commits, commit)
		_, err = c.PutFile(repo, "master", fmt.Sprintf("file-%d", i), strings.NewReader(fmt.Sprintf("%d", i)))
		require.NoError(t, c.FinishCommit(repo, "master"))
	}

	commitIter, err := c.FlushCommit(commits, []*pfs.Repo{client.NewRepo(pipeline)})
	require.NoError(t, err)
	commitInfos := collectCommitInfos(t, commitIter)
	require.Equal(t, 1, len(commitInfos))
	outCommit := commitInfos[0].Commit
	fileInfos, err := c.ListFile(outCommit.Repo.Name, outCommit.ID, "")
	require.NoError(t, err)
	require.Equal(t, 2, len(fileInfos))
	for _, fi := range fileInfos {
		// 1 byte per repo
		require.Equal(t, int(fi.SizeBytes), 2)
	}

	jobs, err := c.ListJob(pipeline, nil)
	require.NoError(t, err)
	require.Equal(t, 1, len(jobs))
}

func TestUnionInput(t *testing.T) {
	if testing.Short() {
		t.Skip("Skipping integration tests in short mode")
	}
	t.Parallel()
	c := getPachClient(t)

	var repos []string
	for i := 0; i < 4; i++ {
		repos = append(repos, uniqueString("TestUnionInput"))
		require.NoError(t, c.CreateRepo(repos[i]))
	}

	numFiles := 2
	var commits []*pfs.Commit
	for _, repo := range repos {
		commit, err := c.StartCommit(repo, "master")
		require.NoError(t, err)
		commits = append(commits, commit)
		for i := 0; i < numFiles; i++ {
			_, err = c.PutFile(repo, "master", fmt.Sprintf("file-%d", i), strings.NewReader(fmt.Sprintf("%d", i)))
		}
		require.NoError(t, c.FinishCommit(repo, "master"))
	}

	t.Run("union all", func(t *testing.T) {
		pipeline := uniqueString("pipeline")
		require.NoError(t, c.CreatePipeline(
			pipeline,
			"",
			[]string{"bash"},
			[]string{
				"cp /pfs/*/* /pfs/out",
			},
			&pps.ParallelismSpec{
				Constant: 1,
			},
			client.NewUnionInput(
				client.NewAtomInput(repos[0], "/*"),
				client.NewAtomInput(repos[1], "/*"),
				client.NewAtomInput(repos[2], "/*"),
				client.NewAtomInput(repos[3], "/*"),
			),
			"",
			false,
		))

		commitIter, err := c.FlushCommit(commits, []*pfs.Repo{client.NewRepo(pipeline)})
		require.NoError(t, err)
		commitInfos := collectCommitInfos(t, commitIter)
		require.Equal(t, 1, len(commitInfos))
		outCommit := commitInfos[0].Commit
		fileInfos, err := c.ListFile(outCommit.Repo.Name, outCommit.ID, "")
		require.NoError(t, err)
		require.Equal(t, 2, len(fileInfos))
		for _, fi := range fileInfos {
			// 1 byte per repo
			require.Equal(t, uint64(len(repos)), fi.SizeBytes)
		}
	})

	t.Run("union crosses", func(t *testing.T) {
		pipeline := uniqueString("pipeline")
		require.NoError(t, c.CreatePipeline(
			pipeline,
			"",
			[]string{"bash"},
			[]string{
				"cp -r /pfs/TestUnionInput* /pfs/out",
			},
			&pps.ParallelismSpec{
				Constant: 1,
			},
			client.NewUnionInput(
				client.NewCrossInput(
					client.NewAtomInput(repos[0], "/*"),
					client.NewAtomInput(repos[1], "/*"),
				),
				client.NewCrossInput(
					client.NewAtomInput(repos[2], "/*"),
					client.NewAtomInput(repos[3], "/*"),
				),
			),
			"",
			false,
		))

		commitIter, err := c.FlushCommit(commits, []*pfs.Repo{client.NewRepo(pipeline)})
		require.NoError(t, err)
		commitInfos := collectCommitInfos(t, commitIter)
		require.Equal(t, 1, len(commitInfos))
		outCommit := commitInfos[0].Commit
		for _, repo := range repos {
			fileInfos, err := c.ListFile(outCommit.Repo.Name, outCommit.ID, repo)
			require.NoError(t, err)
			require.Equal(t, 2, len(fileInfos))
			for _, fi := range fileInfos {
				// each file should be seen twice
				require.Equal(t, uint64(2), fi.SizeBytes)
			}
		}
	})

	t.Run("cross unions", func(t *testing.T) {
		pipeline := uniqueString("pipeline")
		require.NoError(t, c.CreatePipeline(
			pipeline,
			"",
			[]string{"bash"},
			[]string{
				"cp -r /pfs/TestUnionInput* /pfs/out",
			},
			&pps.ParallelismSpec{
				Constant: 1,
			},
			client.NewCrossInput(
				client.NewUnionInput(
					client.NewAtomInput(repos[0], "/*"),
					client.NewAtomInput(repos[1], "/*"),
				),
				client.NewUnionInput(
					client.NewAtomInput(repos[2], "/*"),
					client.NewAtomInput(repos[3], "/*"),
				),
			),
			"",
			false,
		))

		commitIter, err := c.FlushCommit(commits, []*pfs.Repo{client.NewRepo(pipeline)})
		require.NoError(t, err)
		commitInfos := collectCommitInfos(t, commitIter)
		require.Equal(t, 1, len(commitInfos))
		outCommit := commitInfos[0].Commit
		for _, repo := range repos {
			fileInfos, err := c.ListFile(outCommit.Repo.Name, outCommit.ID, repo)
			require.NoError(t, err)
			require.Equal(t, 2, len(fileInfos))
			for _, fi := range fileInfos {
				// each file should be seen twice
				require.Equal(t, uint64(4), fi.SizeBytes)
			}
		}
	})

	t.Run("union alias", func(t *testing.T) {
		pipeline := uniqueString("pipeline")
		require.NoError(t, c.CreatePipeline(
			pipeline,
			"",
			[]string{"bash"},
			[]string{
				"cp -r /pfs/in /pfs/out",
			},
			&pps.ParallelismSpec{
				Constant: 1,
			},
			client.NewUnionInput(
				client.NewAtomInputOpts("in", repos[0], "", "/*", false, ""),
				client.NewAtomInputOpts("in", repos[1], "", "/*", false, ""),
				client.NewAtomInputOpts("in", repos[2], "", "/*", false, ""),
				client.NewAtomInputOpts("in", repos[3], "", "/*", false, ""),
			),
			"",
			false,
		))

		commitIter, err := c.FlushCommit(commits, []*pfs.Repo{client.NewRepo(pipeline)})
		require.NoError(t, err)
		commitInfos := collectCommitInfos(t, commitIter)
		require.Equal(t, 1, len(commitInfos))
		outCommit := commitInfos[0].Commit
		fileInfos, err := c.ListFile(outCommit.Repo.Name, outCommit.ID, "in")
		require.NoError(t, err)
		require.Equal(t, 2, len(fileInfos))
		for _, fi := range fileInfos {
			require.Equal(t, uint64(4), fi.SizeBytes)
		}
	})

	t.Run("union cross alias", func(t *testing.T) {
		pipeline := uniqueString("pipeline")
		require.YesError(t, c.CreatePipeline(
			pipeline,
			"",
			[]string{"bash"},
			[]string{
				"cp -r /pfs/in* /pfs/out",
			},
			&pps.ParallelismSpec{
				Constant: 1,
			},
			client.NewUnionInput(
				client.NewCrossInput(
					client.NewAtomInputOpts("in1", repos[0], "", "/*", false, ""),
					client.NewAtomInputOpts("in1", repos[1], "", "/*", false, ""),
				),
				client.NewCrossInput(
					client.NewAtomInputOpts("in2", repos[2], "", "/*", false, ""),
					client.NewAtomInputOpts("in2", repos[3], "", "/*", false, ""),
				),
			),
			"",
			false,
		))
		require.NoError(t, c.CreatePipeline(
			pipeline,
			"",
			[]string{"bash"},
			[]string{
				"cp -r /pfs/in* /pfs/out",
			},
			&pps.ParallelismSpec{
				Constant: 1,
			},
			client.NewUnionInput(
				client.NewCrossInput(
					client.NewAtomInputOpts("in1", repos[0], "", "/*", false, ""),
					client.NewAtomInputOpts("in2", repos[1], "", "/*", false, ""),
				),
				client.NewCrossInput(
					client.NewAtomInputOpts("in1", repos[2], "", "/*", false, ""),
					client.NewAtomInputOpts("in2", repos[3], "", "/*", false, ""),
				),
			),
			"",
			false,
		))

		commitIter, err := c.FlushCommit(commits, []*pfs.Repo{client.NewRepo(pipeline)})
		require.NoError(t, err)
		commitInfos := collectCommitInfos(t, commitIter)
		require.Equal(t, 1, len(commitInfos))
		outCommit := commitInfos[0].Commit
		for _, dir := range []string{"in1", "in2"} {
			fileInfos, err := c.ListFile(outCommit.Repo.Name, outCommit.ID, dir)
			require.NoError(t, err)
			require.Equal(t, 2, len(fileInfos))
			for _, fi := range fileInfos {
				// each file should be seen twice
				require.Equal(t, uint64(4), fi.SizeBytes)
			}
		}
	})
	t.Run("cross union alias", func(t *testing.T) {
		pipeline := uniqueString("pipeline")
		require.YesError(t, c.CreatePipeline(
			pipeline,
			"",
			[]string{"bash"},
			[]string{
				"cp -r /pfs/in* /pfs/out",
			},
			&pps.ParallelismSpec{
				Constant: 1,
			},
			client.NewCrossInput(
				client.NewUnionInput(
					client.NewAtomInputOpts("in1", repos[0], "", "/*", false, ""),
					client.NewAtomInputOpts("in2", repos[1], "", "/*", false, ""),
				),
				client.NewUnionInput(
					client.NewAtomInputOpts("in1", repos[2], "", "/*", false, ""),
					client.NewAtomInputOpts("in2", repos[3], "", "/*", false, ""),
				),
			),
			"",
			false,
		))
		require.NoError(t, c.CreatePipeline(
			pipeline,
			"",
			[]string{"bash"},
			[]string{
				"cp -r /pfs/in* /pfs/out",
			},
			&pps.ParallelismSpec{
				Constant: 1,
			},
			client.NewCrossInput(
				client.NewUnionInput(
					client.NewAtomInputOpts("in1", repos[0], "", "/*", false, ""),
					client.NewAtomInputOpts("in1", repos[1], "", "/*", false, ""),
				),
				client.NewUnionInput(
					client.NewAtomInputOpts("in2", repos[2], "", "/*", false, ""),
					client.NewAtomInputOpts("in2", repos[3], "", "/*", false, ""),
				),
			),
			"",
			false,
		))

		commitIter, err := c.FlushCommit(commits, []*pfs.Repo{client.NewRepo(pipeline)})
		require.NoError(t, err)
		commitInfos := collectCommitInfos(t, commitIter)
		require.Equal(t, 1, len(commitInfos))
		outCommit := commitInfos[0].Commit
		for _, dir := range []string{"in1", "in2"} {
			fileInfos, err := c.ListFile(outCommit.Repo.Name, outCommit.ID, dir)
			require.NoError(t, err)
			require.Equal(t, 2, len(fileInfos))
			for _, fi := range fileInfos {
				// each file should be seen twice
				require.Equal(t, uint64(8), fi.SizeBytes)
			}
		}
	})
}

func TestIncrementalOverwritePipeline(t *testing.T) {
	if testing.Short() {
		t.Skip("Skipping integration tests in short mode")
	}
	t.Parallel()
	c := getPachClient(t)

	dataRepo := uniqueString("TestIncrementalOverwritePipeline_data")
	require.NoError(t, c.CreateRepo(dataRepo))

	pipeline := uniqueString("pipeline")
	_, err := c.PpsAPIClient.CreatePipeline(
		context.Background(),
		&pps.CreatePipelineRequest{
			Pipeline: client.NewPipeline(pipeline),
			Transform: &pps.Transform{
				Cmd: []string{"bash"},
				Stdin: []string{
					"touch /pfs/out/sum",
					fmt.Sprintf("SUM=`cat /pfs/%s/data /pfs/out/sum | awk '{sum+=$1} END {print sum}'`", dataRepo),
					"echo $SUM > /pfs/out/sum",
				},
			},
			ParallelismSpec: &pps.ParallelismSpec{
				Constant: 1,
			},
			Input:       client.NewAtomInput(dataRepo, "/"),
			Incremental: true,
		})
	require.NoError(t, err)
	expectedValue := 0
	for i := 0; i <= 150; i++ {
		_, err := c.StartCommit(dataRepo, "master")
		require.NoError(t, err)
		require.NoError(t, c.DeleteFile(dataRepo, "master", "data"))
		_, err = c.PutFile(dataRepo, "master", "data", strings.NewReader(fmt.Sprintf("%d\n", i)))
		require.NoError(t, err)
		require.NoError(t, c.FinishCommit(dataRepo, "master"))
		expectedValue += i
	}

	commitIter, err := c.FlushCommit([]*pfs.Commit{client.NewCommit(dataRepo, "master")}, nil)
	require.NoError(t, err)
	commitInfos := collectCommitInfos(t, commitIter)
	require.Equal(t, 1, len(commitInfos))
	var buf bytes.Buffer
	require.NoError(t, c.GetFile(pipeline, "master", "sum", 0, 0, &buf))
	require.Equal(t, fmt.Sprintf("%d\n", expectedValue), buf.String())
}

func TestIncrementalAppendPipeline(t *testing.T) {
	if testing.Short() {
		t.Skip("Skipping integration tests in short mode")
	}
	t.Parallel()
	c := getPachClient(t)

	dataRepo := uniqueString("TestIncrementalAppendPipeline_data")
	require.NoError(t, c.CreateRepo(dataRepo))

	pipeline := uniqueString("pipeline")
	_, err := c.PpsAPIClient.CreatePipeline(
		context.Background(),
		&pps.CreatePipelineRequest{
			Pipeline: client.NewPipeline(pipeline),
			Transform: &pps.Transform{
				Cmd: []string{"bash"},
				Stdin: []string{
					"touch /pfs/out/sum",
					fmt.Sprintf("SUM=`cat /pfs/%s/data/* /pfs/out/sum | awk '{sum+=$1} END {print sum}'`", dataRepo),
					"echo $SUM > /pfs/out/sum",
				},
			},
			ParallelismSpec: &pps.ParallelismSpec{
				Constant: 1,
			},
			Input:       client.NewAtomInput(dataRepo, "/"),
			Incremental: true,
		})
	require.NoError(t, err)
	expectedValue := 0
	for i := 0; i <= 150; i++ {
		_, err := c.StartCommit(dataRepo, "master")
		require.NoError(t, err)
		w, err := c.PutFileSplitWriter(dataRepo, "master", "data", pfs.Delimiter_LINE, 0, 0, false)
		require.NoError(t, err)
		_, err = w.Write([]byte(fmt.Sprintf("%d\n", i)))
		require.NoError(t, err)
		require.NoError(t, w.Close())
		require.NoError(t, c.FinishCommit(dataRepo, "master"))
		expectedValue += i
	}

	commitIter, err := c.FlushCommit([]*pfs.Commit{client.NewCommit(dataRepo, "master")}, nil)
	require.NoError(t, err)
	commitInfos := collectCommitInfos(t, commitIter)
	require.Equal(t, 1, len(commitInfos))
	var buf bytes.Buffer
	require.NoError(t, c.GetFile(pipeline, "master", "sum", 0, 0, &buf))
	require.Equal(t, fmt.Sprintf("%d\n", expectedValue), buf.String())
}

func TestIncrementalOneFile(t *testing.T) {
	if testing.Short() {
		t.Skip("Skipping integration tests in short mode")
	}
	t.Parallel()
	c := getPachClient(t)

	dataRepo := uniqueString("TestIncrementalOneFile")
	require.NoError(t, c.CreateRepo(dataRepo))

	pipeline := uniqueString("pipeline")
	_, err := c.PpsAPIClient.CreatePipeline(
		context.Background(),
		&pps.CreatePipelineRequest{
			Pipeline: client.NewPipeline(pipeline),
			Transform: &pps.Transform{
				Cmd: []string{"bash"},
				Stdin: []string{
					"find /pfs",
					fmt.Sprintf("cp /pfs/%s/dir/file /pfs/out/file", dataRepo),
				},
			},
			ParallelismSpec: &pps.ParallelismSpec{
				Constant: 1,
			},
			Input:       client.NewAtomInput(dataRepo, "/dir/file"),
			Incremental: true,
		})
	require.NoError(t, err)
	_, err = c.StartCommit(dataRepo, "master")
	require.NoError(t, err)
	_, err = c.PutFile(dataRepo, "master", "/dir/file", strings.NewReader("foo\n"))
	require.NoError(t, err)
	require.NoError(t, c.FinishCommit(dataRepo, "master"))
	_, err = c.StartCommit(dataRepo, "master")
	require.NoError(t, err)
	_, err = c.PutFile(dataRepo, "master", "/dir/file", strings.NewReader("bar\n"))
	require.NoError(t, err)
	require.NoError(t, c.FinishCommit(dataRepo, "master"))

	commitIter, err := c.FlushCommit([]*pfs.Commit{client.NewCommit(dataRepo, "master")}, nil)
	require.NoError(t, err)
	commitInfos := collectCommitInfos(t, commitIter)
	require.Equal(t, 1, len(commitInfos))
	var buf bytes.Buffer
	require.NoError(t, c.GetFile(pipeline, "master", "file", 0, 0, &buf))
	require.Equal(t, "foo\nbar\n", buf.String())
}

func TestGarbageCollection(t *testing.T) {
	if testing.Short() {
		t.Skip("Skipping integration tests in short mode")
	}

	if os.Getenv(InCloudEnv) == "" {
		t.Skip("Skipping this test as it can only be run in the cloud.")
	}

	c := getPachClient(t)

	// The objects/tags that are there originally.  We run GC
	// first so that later GC runs doesn't collect objects created
	// by other tests.
	require.NoError(t, c.GarbageCollect())
	originalObjects := getAllObjects(t, c)
	originalTags := getAllTags(t, c)

	dataRepo := uniqueString("TestGarbageCollection")
	pipeline := uniqueString("TestGarbageCollectionPipeline")

	var commit *pfs.Commit
	var err error
	createInputAndPipeline := func() {
		require.NoError(t, c.CreateRepo(dataRepo))

		commit, err = c.StartCommit(dataRepo, "master")
		require.NoError(t, err)
		_, err = c.PutFile(dataRepo, commit.ID, "foo", strings.NewReader("foo"))
		require.NoError(t, err)
		_, err = c.PutFile(dataRepo, commit.ID, "bar", strings.NewReader("bar"))
		require.NoError(t, err)
		require.NoError(t, c.FinishCommit(dataRepo, "master"))

		// This pipeline copies foo and modifies bar
		require.NoError(t, c.CreatePipeline(
			pipeline,
			"",
			[]string{"bash"},
			[]string{
				fmt.Sprintf("cp /pfs/%s/foo /pfs/out/foo", dataRepo),
				fmt.Sprintf("cp /pfs/%s/bar /pfs/out/bar", dataRepo),
				"echo bar >> /pfs/out/bar",
			},
			nil,
			client.NewAtomInput(dataRepo, "/"),
			"",
			false,
		))
		commitIter, err := c.FlushCommit([]*pfs.Commit{commit}, nil)
		require.NoError(t, err)
		commitInfos := collectCommitInfos(t, commitIter)
		require.Equal(t, 1, len(commitInfos))
	}
	createInputAndPipeline()

	objectsBefore := getAllObjects(t, c)
	tagsBefore := getAllTags(t, c)

	// Now delete the output repo and GC
	require.NoError(t, c.DeleteRepo(pipeline, false))
	require.NoError(t, c.GarbageCollect())

	// Check that data still exists in the input repo
	var buf bytes.Buffer
	require.NoError(t, c.GetFile(dataRepo, commit.ID, "foo", 0, 0, &buf))
	require.Equal(t, "foo", buf.String())
	buf.Reset()
	require.NoError(t, c.GetFile(dataRepo, commit.ID, "bar", 0, 0, &buf))
	require.Equal(t, "bar", buf.String())

	// Check that the objects that should be removed have been removed.
	// We should've deleted precisely one object: the tree for the output
	// commit.
	objectsAfter := getAllObjects(t, c)
	tagsAfter := getAllTags(t, c)

	require.Equal(t, len(tagsBefore), len(tagsAfter))
	require.Equal(t, len(objectsBefore), len(objectsAfter)+1)
	objectsBefore = objectsAfter
	tagsBefore = tagsAfter

	// Now delete the pipeline and GC
	require.NoError(t, c.DeletePipeline(pipeline, false))
	require.NoError(t, c.GarbageCollect())

	// We should've deleted one tag since the pipeline has only processed
	// one datum.
	// We should've deleted two objects: one is the object referenced by
	// the tag, and another is the modified "bar" file.
	objectsAfter = getAllObjects(t, c)
	tagsAfter = getAllTags(t, c)

	require.Equal(t, len(tagsBefore), len(tagsAfter)+1)
	require.Equal(t, len(objectsBefore), len(objectsAfter)+2)

	// Now we delete the input repo.
	require.NoError(t, c.DeleteRepo(dataRepo, false))
	require.NoError(t, c.GarbageCollect())

	// Since we've now deleted everything that we created in this test,
	// the tag count and object count should be back to the originals.
	objectsAfter = getAllObjects(t, c)
	tagsAfter = getAllTags(t, c)
	require.Equal(t, len(originalTags), len(tagsAfter))
	require.Equal(t, len(originalObjects), len(objectsAfter))

	// Now we create the pipeline again and check that all data is
	// accessible.  This is important because there used to be a bug
	// where we failed to invalidate the cache such that the objects in
	// the cache were referencing blocks that had been GC-ed.
	createInputAndPipeline()
	buf.Reset()
	require.NoError(t, c.GetFile(dataRepo, commit.ID, "foo", 0, 0, &buf))
	require.Equal(t, "foo", buf.String())
	buf.Reset()
	require.NoError(t, c.GetFile(dataRepo, commit.ID, "bar", 0, 0, &buf))
	require.Equal(t, "bar", buf.String())
	buf.Reset()
	require.NoError(t, c.GetFile(pipeline, "master", "foo", 0, 0, &buf))
	require.Equal(t, "foo", buf.String())
	buf.Reset()
	require.NoError(t, c.GetFile(pipeline, "master", "bar", 0, 0, &buf))
	require.Equal(t, "barbar\n", buf.String())
}

func TestPipelineWithStats(t *testing.T) {
	if testing.Short() {
		t.Skip("Skipping integration tests in short mode")
	}
	t.Parallel()
	c := getPachClient(t)

	dataRepo := uniqueString("TestPipelineWithStats_data")
	require.NoError(t, c.CreateRepo(dataRepo))

	numFiles := 500
	commit1, err := c.StartCommit(dataRepo, "master")
	require.NoError(t, err)
	for i := 0; i < numFiles; i++ {
		_, err = c.PutFile(dataRepo, commit1.ID, fmt.Sprintf("file-%d", i), strings.NewReader(strings.Repeat("foo\n", 100)))
	}
	require.NoError(t, c.FinishCommit(dataRepo, commit1.ID))

	pipeline := uniqueString("pipeline")
	_, err = c.PpsAPIClient.CreatePipeline(context.Background(),
		&pps.CreatePipelineRequest{
			Pipeline: client.NewPipeline(pipeline),
			Transform: &pps.Transform{
				Cmd: []string{"bash"},
				Stdin: []string{
					fmt.Sprintf("cp /pfs/%s/* /pfs/out/", dataRepo),
				},
			},
			Input:       client.NewAtomInput(dataRepo, "/*"),
			EnableStats: true,
			ParallelismSpec: &pps.ParallelismSpec{
				Constant: 4,
			},
		})

	commitIter, err := c.FlushCommit([]*pfs.Commit{commit1}, nil)
	require.NoError(t, err)
	commitInfos := collectCommitInfos(t, commitIter)
	require.Equal(t, 1, len(commitInfos))

	jobs, err := c.ListJob(pipeline, nil)
	require.NoError(t, err)
	require.Equal(t, 1, len(jobs))

	// Check we can list datums before job completion
	resp, err := c.ListDatum(jobs[0].Job.ID, 0, 0)
	require.NoError(t, err)
	require.Equal(t, numFiles, len(resp.DatumInfos))
	require.Equal(t, 1, len(resp.DatumInfos[0].Data))

	// Check we can list datums before job completion w pagination
	resp, err = c.ListDatum(jobs[0].Job.ID, 100, 0)
	require.NoError(t, err)
	require.Equal(t, 100, len(resp.DatumInfos))
	require.Equal(t, int64(numFiles/100), resp.TotalPages)
	require.Equal(t, int64(0), resp.Page)

	// Block on the job being complete before we call ListDatum again so we're
	// sure the datums have actually been processed.
	_, err = c.InspectJob(jobs[0].Job.ID, true)
	require.NoError(t, err)

	resp, err = c.ListDatum(jobs[0].Job.ID, 0, 0)
	require.NoError(t, err)
	require.Equal(t, numFiles, len(resp.DatumInfos))
	require.Equal(t, 1, len(resp.DatumInfos[0].Data))

	for _, datum := range resp.DatumInfos {
		require.NoError(t, err)
		require.Equal(t, pps.DatumState_SUCCESS, datum.State)
	}

	// Make sure inspect-datum works
	datum, err := c.InspectDatum(jobs[0].Job.ID, resp.DatumInfos[0].Datum.ID)
	require.NoError(t, err)
	require.Equal(t, pps.DatumState_SUCCESS, datum.State)
}

func TestPipelineWithStatsFailedDatums(t *testing.T) {
	if testing.Short() {
		t.Skip("Skipping integration tests in short mode")
	}
	t.Parallel()
	c := getPachClient(t)

	dataRepo := uniqueString("TestPipelineWithStatsFailedDatums_data")
	require.NoError(t, c.CreateRepo(dataRepo))

	numFiles := 200
	commit1, err := c.StartCommit(dataRepo, "master")
	require.NoError(t, err)
	for i := 0; i < numFiles; i++ {
		_, err = c.PutFile(dataRepo, commit1.ID, fmt.Sprintf("file-%d", i), strings.NewReader(strings.Repeat("foo\n", 100)))
	}
	require.NoError(t, c.FinishCommit(dataRepo, commit1.ID))

	pipeline := uniqueString("pipeline")
	_, err = c.PpsAPIClient.CreatePipeline(context.Background(),
		&pps.CreatePipelineRequest{
			Pipeline: client.NewPipeline(pipeline),
			Transform: &pps.Transform{
				Cmd: []string{"bash"},
				Stdin: []string{
					"if [ $RANDOM -gt 15000 ]; then exit 1; fi",
					fmt.Sprintf("cp /pfs/%s/* /pfs/out/", dataRepo),
				},
			},
			Input:       client.NewAtomInput(dataRepo, "/*"),
			EnableStats: true,
			ParallelismSpec: &pps.ParallelismSpec{
				Constant: 4,
			},
		})

	_, err = c.FlushCommit([]*pfs.Commit{commit1}, nil)
	require.NoError(t, err)

	// Without this sleep, I get no results from list-job
	// See issue: https://github.com/pachyderm/pachyderm/issues/2181
	time.Sleep(15 * time.Second)
	jobs, err := c.ListJob(pipeline, nil)
	require.NoError(t, err)
	require.Equal(t, 1, len(jobs))
	// Block on the job being complete before we call ListDatum
	_, err = c.InspectJob(jobs[0].Job.ID, true)
	require.NoError(t, err)

	resp, err := c.ListDatum(jobs[0].Job.ID, 0, 0)
	require.NoError(t, err)
	require.Equal(t, numFiles, len(resp.DatumInfos))

	// First entry should be failed
	require.Equal(t, pps.DatumState_FAILED, resp.DatumInfos[0].State)
	// Last entry should be success
	require.Equal(t, pps.DatumState_SUCCESS, resp.DatumInfos[len(resp.DatumInfos)-1].State)

	// Make sure inspect-datum works for failed state
	datum, err := c.InspectDatum(jobs[0].Job.ID, resp.DatumInfos[0].Datum.ID)
	require.NoError(t, err)
	require.Equal(t, pps.DatumState_FAILED, datum.State)
}

func TestPipelineWithStatsPaginated(t *testing.T) {
	if testing.Short() {
		t.Skip("Skipping integration tests in short mode")
	}
	t.Parallel()
	c := getPachClient(t)

	dataRepo := uniqueString("TestPipelineWithStatsPaginated_data")
	require.NoError(t, c.CreateRepo(dataRepo))

	numPages := int64(2)
	pageSize := int64(100)
	numFiles := int(numPages * pageSize)
	commit1, err := c.StartCommit(dataRepo, "master")
	require.NoError(t, err)
	for i := 0; i < numFiles; i++ {
		_, err = c.PutFile(dataRepo, commit1.ID, fmt.Sprintf("file-%d", i), strings.NewReader(strings.Repeat("foo\n", 100)))
	}
	require.NoError(t, c.FinishCommit(dataRepo, commit1.ID))

	pipeline := uniqueString("pipeline")
	_, err = c.PpsAPIClient.CreatePipeline(context.Background(),
		&pps.CreatePipelineRequest{
			Pipeline: client.NewPipeline(pipeline),
			Transform: &pps.Transform{
				Cmd: []string{"bash"},
				Stdin: []string{
					"if [ $RANDOM -gt 15000 ]; then exit 1; fi",
					fmt.Sprintf("cp /pfs/%s/* /pfs/out/", dataRepo),
				},
			},
			Input:       client.NewAtomInput(dataRepo, "/*"),
			EnableStats: true,
			ParallelismSpec: &pps.ParallelismSpec{
				Constant: 4,
			},
		})

	_, err = c.FlushCommit([]*pfs.Commit{commit1}, nil)
	require.NoError(t, err)

	var jobs []*pps.JobInfo
	require.NoError(t, backoff.Retry(func() error {
		jobs, err = c.ListJob(pipeline, nil)
		require.NoError(t, err)
		if len(jobs) != 1 {
			return fmt.Errorf("expected 1 jobs, got %d", len(jobs))
		}
		return nil
	}, backoff.NewTestingBackOff()))

	// Block on the job being complete before we call ListDatum
	_, err = c.InspectJob(jobs[0].Job.ID, true)
	require.NoError(t, err)

	resp, err := c.ListDatum(jobs[0].Job.ID, pageSize, 0)
	require.NoError(t, err)
	require.Equal(t, pageSize, int64(len(resp.DatumInfos)))
	require.Equal(t, int64(numFiles)/pageSize, resp.TotalPages)

	// First entry should be failed
	require.Equal(t, pps.DatumState_FAILED, resp.DatumInfos[0].State)

	resp, err = c.ListDatum(jobs[0].Job.ID, pageSize, int64(numPages-1))
	require.NoError(t, err)
	require.Equal(t, pageSize, int64(len(resp.DatumInfos)))
	require.Equal(t, int64(int64(numFiles)/pageSize-1), resp.Page)

	// Last entry should be success
	require.Equal(t, pps.DatumState_SUCCESS, resp.DatumInfos[len(resp.DatumInfos)-1].State)

	// Make sure we get error when requesting pages too high
	resp, err = c.ListDatum(jobs[0].Job.ID, pageSize, int64(numPages))
	require.YesError(t, err)
}

func TestPipelineWithStatsAcrossJobs(t *testing.T) {
	if testing.Short() {
		t.Skip("Skipping integration tests in short mode")
	}
	t.Parallel()
	c := getPachClient(t)

	dataRepo := uniqueString("TestPipelineWithStatsAcrossJobs_data")
	require.NoError(t, c.CreateRepo(dataRepo))

	numFiles := 500
	commit1, err := c.StartCommit(dataRepo, "master")
	require.NoError(t, err)
	for i := 0; i < numFiles; i++ {
		_, err = c.PutFile(dataRepo, commit1.ID, fmt.Sprintf("foo-%d", i), strings.NewReader(strings.Repeat("foo\n", 100)))
	}
	require.NoError(t, c.FinishCommit(dataRepo, commit1.ID))

	commit2, err := c.StartCommit(dataRepo, "master")
	require.NoError(t, err)
	for i := 0; i < numFiles; i++ {
		_, err = c.PutFile(dataRepo, commit2.ID, fmt.Sprintf("bar-%d", i), strings.NewReader(strings.Repeat("bar\n", 100)))
	}
	require.NoError(t, c.FinishCommit(dataRepo, commit2.ID))

	pipeline := uniqueString("StatsAcrossJobs")
	_, err = c.PpsAPIClient.CreatePipeline(context.Background(),
		&pps.CreatePipelineRequest{
			Pipeline: client.NewPipeline(pipeline),
			Transform: &pps.Transform{
				Cmd: []string{"bash"},
				Stdin: []string{
					fmt.Sprintf("cp /pfs/%s/* /pfs/out/", dataRepo),
				},
			},
			Input:       client.NewAtomInput(dataRepo, "/*"),
			EnableStats: true,
			ParallelismSpec: &pps.ParallelismSpec{
				Constant: 4,
			},
		})

	commitIter, err := c.FlushCommit([]*pfs.Commit{commit1}, nil)
	require.NoError(t, err)
	commitInfos := collectCommitInfos(t, commitIter)
	require.Equal(t, 1, len(commitInfos))

	jobs, err := c.ListJob(pipeline, nil)
	require.NoError(t, err)
	require.Equal(t, 1, len(jobs))

	// Block on the job being complete before we call ListDatum
	_, err = c.InspectJob(jobs[0].Job.ID, true)
	require.NoError(t, err)

	resp, err := c.ListDatum(jobs[0].Job.ID, 0, 0)
	require.NoError(t, err)
	require.Equal(t, numFiles, len(resp.DatumInfos))

	datum, err := c.InspectDatum(jobs[0].Job.ID, resp.DatumInfos[0].Datum.ID)
	require.NoError(t, err)
	require.Equal(t, pps.DatumState_SUCCESS, datum.State)

	commitIter, err = c.FlushCommit([]*pfs.Commit{commit2}, nil)
	require.NoError(t, err)
	commitInfos = collectCommitInfos(t, commitIter)
	require.Equal(t, 1, len(commitInfos))

	jobs, err = c.ListJob(pipeline, nil)
	require.NoError(t, err)
	require.Equal(t, 2, len(jobs))

	// Block on the job being complete before we call ListDatum
	_, err = c.InspectJob(jobs[0].Job.ID, true)
	require.NoError(t, err)

	resp, err = c.ListDatum(jobs[0].Job.ID, 0, 0)
	require.NoError(t, err)
	// we should see all the datums from the first job (which should be skipped)
	// in addition to all the new datums processed in this job
	require.Equal(t, numFiles*2, len(resp.DatumInfos))

	datum, err = c.InspectDatum(jobs[0].Job.ID, resp.DatumInfos[0].Datum.ID)
	require.NoError(t, err)
	require.Equal(t, pps.DatumState_SUCCESS, datum.State)
	// Test datums marked as skipped correctly
	// (also tests list datums are sorted by state)
	datum, err = c.InspectDatum(jobs[0].Job.ID, resp.DatumInfos[numFiles].Datum.ID)
	require.NoError(t, err)
	require.Equal(t, pps.DatumState_SKIPPED, datum.State)
}

func TestPipelineWithStatsSkippedEdgeCase(t *testing.T) {
	// If I add a file in commit1, delete it in commit2, add it again in commit 3 ...
	// the datum will be marked as success on the 3rd job, even though it should be marked as skipped
	if testing.Short() {
		t.Skip("Skipping integration tests in short mode")
	}
	t.Parallel()
	c := getPachClient(t)

	dataRepo := uniqueString("TestPipelineWithStatsSkippedEdgeCase_data")
	require.NoError(t, c.CreateRepo(dataRepo))

	numFiles := 10
	commit1, err := c.StartCommit(dataRepo, "master")
	require.NoError(t, err)
	for i := 0; i < numFiles; i++ {
		_, err = c.PutFile(dataRepo, commit1.ID, fmt.Sprintf("file-%d", i), strings.NewReader(strings.Repeat("foo\n", 100)))
	}
	require.NoError(t, c.FinishCommit(dataRepo, commit1.ID))
	commit2, err := c.StartCommit(dataRepo, "master")
	require.NoError(t, err)
	err = c.DeleteFile(dataRepo, commit2.ID, "file-0")
	require.NoError(t, c.FinishCommit(dataRepo, commit2.ID))
	commit3, err := c.StartCommit(dataRepo, "master")
	require.NoError(t, err)
	_, err = c.PutFile(dataRepo, commit3.ID, "file-0", strings.NewReader(strings.Repeat("foo\n", 100)))
	require.NoError(t, c.FinishCommit(dataRepo, commit3.ID))

	pipeline := uniqueString("StatsEdgeCase")
	_, err = c.PpsAPIClient.CreatePipeline(context.Background(),
		&pps.CreatePipelineRequest{
			Pipeline: client.NewPipeline(pipeline),
			Transform: &pps.Transform{
				Cmd: []string{"bash"},
				Stdin: []string{
					fmt.Sprintf("cp /pfs/%s/* /pfs/out/", dataRepo),
				},
			},
			Input:       client.NewAtomInput(dataRepo, "/*"),
			EnableStats: true,
			ParallelismSpec: &pps.ParallelismSpec{
				Constant: 4,
			},
		})

	commitIter, err := c.FlushCommit([]*pfs.Commit{commit1}, nil)
	require.NoError(t, err)
	commitInfos := collectCommitInfos(t, commitIter)
	require.Equal(t, 1, len(commitInfos))

	jobs, err := c.ListJob(pipeline, nil)
	require.NoError(t, err)
	require.Equal(t, 1, len(jobs))

	// Block on the job being complete before we call ListDatum
	_, err = c.InspectJob(jobs[0].Job.ID, true)
	require.NoError(t, err)
	resp, err := c.ListDatum(jobs[0].Job.ID, 0, 0)
	require.NoError(t, err)
	require.Equal(t, numFiles, len(resp.DatumInfos))

	for _, datum := range resp.DatumInfos {
		require.NoError(t, err)
		require.Equal(t, pps.DatumState_SUCCESS, datum.State)
	}

	// Make sure inspect-datum works
	datum, err := c.InspectDatum(jobs[0].Job.ID, resp.DatumInfos[0].Datum.ID)
	require.NoError(t, err)
	require.Equal(t, pps.DatumState_SUCCESS, datum.State)

	commitIter, err = c.FlushCommit([]*pfs.Commit{commit3}, nil)
	require.NoError(t, err)
	commitInfos = collectCommitInfos(t, commitIter)
	require.Equal(t, 1, len(commitInfos))

	jobs, err = c.ListJob(pipeline, nil)
	require.NoError(t, err)
	require.Equal(t, 3, len(jobs))

	// Block on the job being complete before we call ListDatum
	_, err = c.InspectJob(jobs[0].Job.ID, true)
	require.NoError(t, err)
	resp, err = c.ListDatum(jobs[0].Job.ID, 0, 0)
	require.NoError(t, err)
	require.Equal(t, numFiles, len(resp.DatumInfos))

	var states []interface{}
	for _, datum := range resp.DatumInfos {
		require.Equal(t, pps.DatumState_SKIPPED, datum.State)
		states = append(states, datum.State)
	}
}

func TestIncrementalSharedProvenance(t *testing.T) {
	if testing.Short() {
		t.Skip("Skipping integration tests in short mode")
	}
	t.Parallel()
	c := getPachClient(t)

	dataRepo := uniqueString("TestIncrementalSharedProvenance_data")
	require.NoError(t, c.CreateRepo(dataRepo))

	pipeline1 := uniqueString("pipeline1")
	require.NoError(t, c.CreatePipeline(
		pipeline1,
		"",
		[]string{"true"},
		nil,
		&pps.ParallelismSpec{
			Constant: 1,
		},
		client.NewAtomInput(dataRepo, "/"),
		"",
		false,
	))
	pipeline2 := uniqueString("pipeline2")
	_, err := c.PpsAPIClient.CreatePipeline(
		context.Background(),
		&pps.CreatePipelineRequest{
			Pipeline: client.NewPipeline(pipeline2),
			Transform: &pps.Transform{
				Cmd: []string{"true"},
			},
			ParallelismSpec: &pps.ParallelismSpec{
				Constant: 1,
			},
			Input: client.NewCrossInput(
				client.NewAtomInput(dataRepo, "/"),
				client.NewAtomInput(pipeline1, "/"),
			),
			Incremental: true,
		})
	require.YesError(t, err)
	pipeline3 := uniqueString("pipeline3")
	require.NoError(t, c.CreatePipeline(
		pipeline3,
		"",
		[]string{"true"},
		nil,
		&pps.ParallelismSpec{
			Constant: 1,
		},
		client.NewAtomInput(dataRepo, "/"),
		"",
		false,
	))
	pipeline4 := uniqueString("pipeline4")
	_, err = c.PpsAPIClient.CreatePipeline(
		context.Background(),
		&pps.CreatePipelineRequest{
			Pipeline: client.NewPipeline(pipeline4),
			Transform: &pps.Transform{
				Cmd: []string{"true"},
			},
			ParallelismSpec: &pps.ParallelismSpec{
				Constant: 1,
			},
			Input: client.NewCrossInput(
				client.NewAtomInput(pipeline1, "/"),
				client.NewAtomInput(pipeline3, "/"),
			),
			Incremental: true,
		})
	require.YesError(t, err)
}

func TestSkippedDatums(t *testing.T) {
	if testing.Short() {
		t.Skip("Skipping integration tests in short mode")
	}
	t.Parallel()
	c := getPachClient(t)
	// create repos
	dataRepo := uniqueString("TestPipeline_data")
	require.NoError(t, c.CreateRepo(dataRepo))
	// create pipeline
	pipelineName := uniqueString("pipeline")
	//	require.NoError(t, c.CreatePipeline(
	_, err := c.PpsAPIClient.CreatePipeline(context.Background(),
		&pps.CreatePipelineRequest{
			Pipeline: client.NewPipeline(pipelineName),
			Transform: &pps.Transform{
				Cmd: []string{"bash"},
				Stdin: []string{
					fmt.Sprintf("cp /pfs/%s/* /pfs/out/", dataRepo),
				},
			},
			ParallelismSpec: &pps.ParallelismSpec{
				Constant: 1,
			},
			Input:       client.NewAtomInput(dataRepo, "/*"),
			EnableStats: true,
		})
	require.NoError(t, err)
	// Do first commit to repo
	commit1, err := c.StartCommit(dataRepo, "master")
	require.NoError(t, err)
	_, err = c.PutFile(dataRepo, commit1.ID, "file", strings.NewReader("foo\n"))
	require.NoError(t, err)
	require.NoError(t, c.FinishCommit(dataRepo, commit1.ID))
	commitInfoIter, err := c.FlushCommit([]*pfs.Commit{client.NewCommit(dataRepo, commit1.ID)}, nil)
	require.NoError(t, err)
	commitInfos := collectCommitInfos(t, commitInfoIter)
	require.Equal(t, 1, len(commitInfos))
	var buffer bytes.Buffer
	require.NoError(t, c.GetFile(commitInfos[0].Commit.Repo.Name, commitInfos[0].Commit.ID, "file", 0, 0, &buffer))
	require.Equal(t, "foo\n", buffer.String())
	// Do second commit to repo
	commit2, err := c.StartCommit(dataRepo, "master")
	require.NoError(t, err)
	_, err = c.PutFile(dataRepo, commit2.ID, "file2", strings.NewReader("bar\n"))
	require.NoError(t, err)
	require.NoError(t, c.FinishCommit(dataRepo, commit2.ID))
	commitInfoIter, err = c.FlushCommit([]*pfs.Commit{client.NewCommit(dataRepo, "master")}, nil)
	require.NoError(t, err)
	commitInfos = collectCommitInfos(t, commitInfoIter)
	require.Equal(t, 1, len(commitInfos))
	/*
		jobs, err := c.ListJob(pipelineName, nil)
		require.NoError(t, err)
		require.Equal(t, 2, len(jobs))

		datums, err := c.ListDatum(jobs[1].Job.ID)
		fmt.Printf("got datums: %v\n", datums)
		require.NoError(t, err)
		require.Equal(t, 2, len(datums))

		datum, err := c.InspectDatum(jobs[1].Job.ID, datums[0].ID)
		require.NoError(t, err)
		require.Equal(t, pps.DatumState_SUCCESS, datum.State)
	*/
}

func TestOpencvDemo(t *testing.T) {
	if testing.Short() {
		t.Skip("Skipping integration tests in short mode")
	}
	t.Parallel()
	c := getPachClient(t)
	require.NoError(t, c.CreateRepo("images"))
	commit, err := c.StartCommit("images", "master")
	require.NoError(t, err)
	require.NoError(t, c.PutFileURL("images", "master", "46Q8nDz.jpg", "http://imgur.com/46Q8nDz.jpg", false, false))
	require.NoError(t, c.FinishCommit("images", "master"))
	bytes, err := ioutil.ReadFile("../../doc/examples/opencv/edges.json")
	require.NoError(t, err)
	createPipelineRequest := &pps.CreatePipelineRequest{}
	require.NoError(t, json.Unmarshal(bytes, createPipelineRequest))
	_, err = c.PpsAPIClient.CreatePipeline(context.Background(), createPipelineRequest)
	require.NoError(t, err)
	bytes, err = ioutil.ReadFile("../../doc/examples/opencv/montage.json")
	require.NoError(t, err)
	createPipelineRequest = &pps.CreatePipelineRequest{}
	require.NoError(t, json.Unmarshal(bytes, createPipelineRequest))
	_, err = c.PpsAPIClient.CreatePipeline(context.Background(), createPipelineRequest)
	require.NoError(t, err)
	commitIter, err := c.FlushCommit([]*pfs.Commit{commit}, nil)
	require.NoError(t, err)
	commitInfos := collectCommitInfos(t, commitIter)
	require.Equal(t, 2, len(commitInfos))
}

func TestCronPipeline(t *testing.T) {
	if testing.Short() {
		t.Skip("Skipping integration tests in short mode")
	}
	t.Parallel()
	c := getPachClient(t)
	pipeline1 := uniqueString("cron1")
	require.NoError(t, c.CreatePipeline(
		pipeline1,
		"",
		[]string{"cp", "/pfs/time/time", "/pfs/out/time"},
		nil,
		nil,
		client.NewCronInput("time", "@every 20s"),
		"",
		false,
	))
	pipeline2 := uniqueString("cron2")
	require.NoError(t, c.CreatePipeline(
		pipeline2,
		"",
		[]string{"cp", fmt.Sprintf("/pfs/%s/time", pipeline1), "/pfs/out/time"},
		nil,
		nil,
		client.NewAtomInput(pipeline1, "/*"),
		"",
		false,
	))

	repo := fmt.Sprintf("%s_%s", pipeline1, "time")
	ctx, cancel := context.WithTimeout(context.Background(), time.Second*30)
	defer cancel() //cleanup resources
	iter, err := c.WithCtx(ctx).SubscribeCommit(repo, "master", "")
	require.NoError(t, err)
	commitInfo, err := iter.Next()
	require.NoError(t, err)

	commitIter, err := c.FlushCommit([]*pfs.Commit{commitInfo.Commit}, nil)
	require.NoError(t, err)
	commitInfos := collectCommitInfos(t, commitIter)
	require.Equal(t, 2, len(commitInfos))

	dataRepo := uniqueString("TestCronPipeline_data")
	require.NoError(t, c.CreateRepo(dataRepo))
	pipeline3 := uniqueString("cron3")
	require.NoError(t, c.CreatePipeline(
		pipeline3,
		"",
		[]string{"bash"},
		[]string{
			"cp /pfs/time/time /pfs/out/time",
			fmt.Sprintf("cp /pfs/%s/file /pfs/out/file", dataRepo),
		},
		nil,
		client.NewCrossInput(
			client.NewCronInput("time", "@every 20s"),
			client.NewAtomInput(dataRepo, "/"),
		),
		"",
		false,
	))
	dataCommit, err := c.StartCommit(dataRepo, "master")
	require.NoError(t, err)
	_, err = c.PutFile(dataRepo, "master", "file", strings.NewReader("file"))
	require.NoError(t, c.FinishCommit(dataRepo, "master"))

	repo = fmt.Sprintf("%s_%s", pipeline3, "time")
	ctx, cancel = context.WithTimeout(context.Background(), time.Second*30)
	defer cancel() //cleanup resources
	iter, err = c.WithCtx(ctx).SubscribeCommit(repo, "master", "")
	require.NoError(t, err)
	commitInfo, err = iter.Next()
	require.NoError(t, err)

	commitIter, err = c.FlushCommit([]*pfs.Commit{dataCommit, commitInfo.Commit}, nil)
	require.NoError(t, err)
	commitInfos = collectCommitInfos(t, commitIter)
	require.Equal(t, 1, len(commitInfos))
}

func TestSelfReferentialPipeline(t *testing.T) {
	if testing.Short() {
		t.Skip("Skipping integration tests in short mode")
	}
	t.Parallel()
	c := getPachClient(t)
	pipeline := uniqueString("pipeline")
	require.YesError(t, c.CreatePipeline(
		pipeline,
		"",
		[]string{"true"},
		nil,
		nil,
		client.NewAtomInput(pipeline, "/"),
		"",
		false,
	))
}

<<<<<<< HEAD
func TestPipelineBadImage(t *testing.T) {
=======
func TestFixPipeline(t *testing.T) {
>>>>>>> 9f444ca1
	if testing.Short() {
		t.Skip("Skipping integration tests in short mode")
	}
	t.Parallel()
	c := getPachClient(t)
<<<<<<< HEAD
	pipeline1 := uniqueString("bad_pipeline")
	require.NoError(t, c.CreatePipeline(
		pipeline1,
		"BadImage",
		[]string{"true"},
		nil,
		nil,
		client.NewCronInput("time", "@every 20s"),
		"",
		false,
	))
	pipeline2 := uniqueString("bad_pipeline")
	require.NoError(t, c.CreatePipeline(
		pipeline2,
		"bs/badimage:vcrap",
		[]string{"true"},
		nil,
		nil,
		client.NewCronInput("time", "@every 20s"),
		"",
		false,
	))
	require.NoError(t, backoff.Retry(func() error {
		for _, pipeline := range []string{pipeline1, pipeline2} {
			pipelineInfo, err := c.InspectPipeline(pipeline)
			if err != nil {
				return err
			}
			if pipelineInfo.State != pps.PipelineState_PIPELINE_FAILURE {
				return fmt.Errorf("pipeline %s should have failed", pipeline)
			}
		}
=======
	// create repos
	dataRepo := uniqueString("TestFixPipeline_data")
	require.NoError(t, c.CreateRepo(dataRepo))
	_, err := c.StartCommit(dataRepo, "master")
	require.NoError(t, err)
	_, err = c.PutFile(dataRepo, "master", "file", strings.NewReader("1"))
	require.NoError(t, err)
	require.NoError(t, c.FinishCommit(dataRepo, "master"))
	pipelineName := uniqueString("TestFixPipeline_pipeline")
	require.NoError(t, c.CreatePipeline(
		pipelineName,
		"",
		[]string{"exit 1"},
		nil,
		&pps.ParallelismSpec{
			Constant: 1,
		},
		client.NewAtomInput(dataRepo, "/*"),
		"",
		false,
	))

	require.NoError(t, backoff.Retry(func() error {
		jobInfos, err := c.ListJob(pipelineName, nil)
		require.NoError(t, err)
		if len(jobInfos) != 1 {
			return fmt.Errorf("expected 1 jobs, got %d", len(jobInfos))
		}
		jobInfo, err := c.InspectJob(jobInfos[0].Job.ID, true)
		require.NoError(t, err)
		require.Equal(t, pps.JobState_JOB_FAILURE, jobInfo.State)
		return nil
	}, backoff.NewTestingBackOff()))

	// Update the pipeline, this will not create a new pipeline as reprocess
	// isn't set to true.
	require.NoError(t, c.CreatePipeline(
		pipelineName,
		"",
		[]string{"bash"},
		[]string{"echo bar >/pfs/out/file"},
		&pps.ParallelismSpec{
			Constant: 1,
		},
		client.NewAtomInput(dataRepo, "/*"),
		"",
		true,
	))

	require.NoError(t, backoff.Retry(func() error {
		jobInfos, err := c.ListJob(pipelineName, nil)
		require.NoError(t, err)
		if len(jobInfos) != 2 {
			return fmt.Errorf("expected 2 jobs, got %d", len(jobInfos))
		}
		jobInfo, err := c.InspectJob(jobInfos[0].Job.ID, true)
		require.NoError(t, err)
		require.Equal(t, pps.JobState_JOB_SUCCESS, jobInfo.State)
>>>>>>> 9f444ca1
		return nil
	}, backoff.NewTestingBackOff()))
}

func getAllObjects(t testing.TB, c *client.APIClient) []*pfs.Object {
	objectsClient, err := c.ListObjects(context.Background(), &pfs.ListObjectsRequest{})
	require.NoError(t, err)
	var objects []*pfs.Object
	for object, err := objectsClient.Recv(); err != io.EOF; object, err = objectsClient.Recv() {
		require.NoError(t, err)
		objects = append(objects, object)
	}
	return objects
}

func getAllTags(t testing.TB, c *client.APIClient) []string {
	tagsClient, err := c.ListTags(context.Background(), &pfs.ListTagsRequest{})
	require.NoError(t, err)
	var tags []string
	for resp, err := tagsClient.Recv(); err != io.EOF; resp, err = tagsClient.Recv() {
		require.NoError(t, err)
		tags = append(tags, resp.Tag)
	}
	return tags
}

func restartAll(t *testing.T) {
	k := getKubeClient(t)
	podsInterface := k.Pods(api.NamespaceDefault)
	labelSelector, err := labels.Parse("suite=pachyderm")
	require.NoError(t, err)
	podList, err := podsInterface.List(
		api.ListOptions{
			LabelSelector: labelSelector,
		})
	require.NoError(t, err)
	for _, pod := range podList.Items {
		require.NoError(t, podsInterface.Delete(pod.Name, api.NewDeleteOptions(0)))
	}
	waitForReadiness(t)
}

func restartOne(t *testing.T) {
	k := getKubeClient(t)
	podsInterface := k.Pods(api.NamespaceDefault)
	labelSelector, err := labels.Parse("app=pachd")
	require.NoError(t, err)
	podList, err := podsInterface.List(
		api.ListOptions{
			LabelSelector: labelSelector,
		})
	require.NoError(t, err)
	require.NoError(t, podsInterface.Delete(podList.Items[rand.Intn(len(podList.Items))].Name, api.NewDeleteOptions(0)))
	waitForReadiness(t)
}

const (
	retries = 10
)

// getUsablePachClient is like getPachClient except it blocks until it gets a
// connection that actually works
func getUsablePachClient(t *testing.T) *client.APIClient {
	for i := 0; i < retries; i++ {
		client := getPachClient(t)
		ctx, cancel := context.WithTimeout(context.Background(), time.Second*30)
		defer cancel() //cleanup resources
		_, err := client.PfsAPIClient.ListRepo(ctx, &pfs.ListRepoRequest{})
		if err == nil {
			return client
		}
	}
	t.Fatalf("failed to connect after %d tries", retries)
	return nil
}

func waitForReadiness(t testing.TB) {
	k := getKubeClient(t)
	deployment := pachdDeployment(t)
	for {
		// This code is taken from
		// k8s.io/kubernetes/pkg/client/unversioned.ControllerHasDesiredReplicas
		// It used to call that fun ction but an update to the k8s library
		// broke it due to a type error.  We should see if we can go back to
		// using that code but I(jdoliner) couldn't figure out how to fanagle
		// the types into compiling.
		newDeployment, err := k.Extensions().Deployments(api.NamespaceDefault).Get(deployment.Name)
		require.NoError(t, err)
		if newDeployment.Status.ObservedGeneration >= deployment.Generation && newDeployment.Status.Replicas == newDeployment.Spec.Replicas {
			break
		}
		time.Sleep(time.Second * 5)
	}
	watch, err := k.Pods(api.NamespaceDefault).Watch(api.ListOptions{
		LabelSelector: labels.SelectorFromSet(map[string]string{"app": "pachd"}),
	})
	defer watch.Stop()
	require.NoError(t, err)
	readyPods := make(map[string]bool)
	for event := range watch.ResultChan() {
		ready, err := kube.PodRunningAndReady(event)
		require.NoError(t, err)
		if ready {
			pod, ok := event.Object.(*api.Pod)
			if !ok {
				t.Fatal("event.Object should be an object")
			}
			readyPods[pod.Name] = true
			if len(readyPods) == int(deployment.Spec.Replicas) {
				break
			}
		}
	}
}

func pipelineRc(t testing.TB, pipelineInfo *pps.PipelineInfo) (*api.ReplicationController, error) {
	k := getKubeClient(t)
	rc := k.ReplicationControllers(api.NamespaceDefault)
	return rc.Get(ppsserver.PipelineRcName(pipelineInfo.Pipeline.Name, pipelineInfo.Version))
}

func pachdDeployment(t testing.TB) *extensions.Deployment {
	k := getKubeClient(t)
	result, err := k.Extensions().Deployments(api.NamespaceDefault).Get("pachd")
	require.NoError(t, err)
	return result
}

// scalePachd scales the number of pachd nodes up or down.
// If up is true, then the number of nodes will be within (n, 2n]
// If up is false, then the number of nodes will be within [1, n)
func scalePachdRandom(t testing.TB, up bool) {
	pachdRc := pachdDeployment(t)
	originalReplicas := pachdRc.Spec.Replicas
	for {
		if up {
			pachdRc.Spec.Replicas = originalReplicas + int32(rand.Intn(int(originalReplicas))+1)
		} else {
			pachdRc.Spec.Replicas = int32(rand.Intn(int(originalReplicas)-1) + 1)
		}

		if pachdRc.Spec.Replicas != originalReplicas {
			break
		}
	}
	scalePachdN(t, int(pachdRc.Spec.Replicas))
}

// scalePachdN scales the number of pachd nodes to N
func scalePachdN(t testing.TB, n int) {
	k := getKubeClient(t)
	pachdDeployment := pachdDeployment(t)
	pachdDeployment.Spec.Replicas = int32(n)
	_, err := k.Extensions().Deployments(api.NamespaceDefault).Update(pachdDeployment)
	require.NoError(t, err)
	waitForReadiness(t)
	// Unfortunately, even when all pods are ready, the cluster membership
	// protocol might still be running, thus PFS API calls might fail.  So
	// we wait a little bit for membership to stablize.
	time.Sleep(15 * time.Second)
}

// scalePachd reads the number of pachd nodes from an env variable and
// scales pachd accordingly.
func scalePachd(t testing.TB) {
	nStr := os.Getenv("PACHD")
	if nStr == "" {
		return
	}
	n, err := strconv.Atoi(nStr)
	require.NoError(t, err)
	scalePachdN(t, n)
}

func getKubeClient(t testing.TB) *kube.Client {
	var config *kube_client.Config
	host := os.Getenv("KUBERNETES_SERVICE_HOST")
	if host != "" {
		var err error
		config, err = kube_client.InClusterConfig()
		require.NoError(t, err)
	} else {
		config = &kube_client.Config{
			Host:     "http://0.0.0.0:8080",
			Insecure: false,
		}
	}
	k, err := kube.New(config)
	require.NoError(t, err)
	return k
}

var pachClient *client.APIClient
var getPachClientOnce sync.Once

func getPachClient(t testing.TB) *client.APIClient {
	getPachClientOnce.Do(func() {
		var err error
		if addr := os.Getenv("PACHD_PORT_650_TCP_ADDR"); addr != "" {
			pachClient, err = client.NewInCluster()
		} else {
			pachClient, err = client.NewOnUserMachine(false, "user")
		}
		require.NoError(t, err)
	})
	return pachClient
}

func uniqueString(prefix string) string {
	return prefix + uuid.NewWithoutDashes()[0:12]
}<|MERGE_RESOLUTION|>--- conflicted
+++ resolved
@@ -4656,17 +4656,12 @@
 	))
 }
 
-<<<<<<< HEAD
 func TestPipelineBadImage(t *testing.T) {
-=======
-func TestFixPipeline(t *testing.T) {
->>>>>>> 9f444ca1
-	if testing.Short() {
-		t.Skip("Skipping integration tests in short mode")
-	}
-	t.Parallel()
-	c := getPachClient(t)
-<<<<<<< HEAD
+	if testing.Short() {
+		t.Skip("Skipping integration tests in short mode")
+	}
+	t.Parallel()
+	c := getPachClient(t)
 	pipeline1 := uniqueString("bad_pipeline")
 	require.NoError(t, c.CreatePipeline(
 		pipeline1,
@@ -4699,7 +4694,16 @@
 				return fmt.Errorf("pipeline %s should have failed", pipeline)
 			}
 		}
-=======
+		return nil
+	}, backoff.NewTestingBackOff()))
+}
+
+func TestFixPipeline(t *testing.T) {
+	if testing.Short() {
+		t.Skip("Skipping integration tests in short mode")
+	}
+	t.Parallel()
+	c := getPachClient(t)
 	// create repos
 	dataRepo := uniqueString("TestFixPipeline_data")
 	require.NoError(t, c.CreateRepo(dataRepo))
@@ -4758,7 +4762,6 @@
 		jobInfo, err := c.InspectJob(jobInfos[0].Job.ID, true)
 		require.NoError(t, err)
 		require.Equal(t, pps.JobState_JOB_SUCCESS, jobInfo.State)
->>>>>>> 9f444ca1
 		return nil
 	}, backoff.NewTestingBackOff()))
 }
