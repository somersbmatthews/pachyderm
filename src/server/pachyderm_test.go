package server

import (
	"bytes"
	"context"
	"encoding/base64"
	"encoding/hex"
	"encoding/json"
	"errors"
	"fmt"
	"io"
	"io/ioutil"
	"math"
	"math/rand"
	"net"
	"net/http"
	"net/url"
	"os"
	"os/exec"
	"path"
	"strconv"
	"strings"
	"sync"
	"testing"
	"time"

	"github.com/pachyderm/pachyderm/src/client"
	"github.com/pachyderm/pachyderm/src/client/auth"
	"github.com/pachyderm/pachyderm/src/client/pfs"
	"github.com/pachyderm/pachyderm/src/client/pkg/require"
	"github.com/pachyderm/pachyderm/src/client/pkg/uuid"
	"github.com/pachyderm/pachyderm/src/client/pps"
	pfspretty "github.com/pachyderm/pachyderm/src/server/pfs/pretty"
	"github.com/pachyderm/pachyderm/src/server/pkg/backoff"
	col "github.com/pachyderm/pachyderm/src/server/pkg/collection"
	"github.com/pachyderm/pachyderm/src/server/pkg/ppsutil"
	"github.com/pachyderm/pachyderm/src/server/pkg/pretty"
	tu "github.com/pachyderm/pachyderm/src/server/pkg/testutil"
	"github.com/pachyderm/pachyderm/src/server/pkg/workload"
	ppspretty "github.com/pachyderm/pachyderm/src/server/pps/pretty"
	"github.com/pachyderm/pachyderm/src/server/pps/server/githook"

	"github.com/gogo/protobuf/types"
	apps "k8s.io/api/apps/v1beta2"
	v1 "k8s.io/api/core/v1"
	metav1 "k8s.io/apimachinery/pkg/apis/meta/v1"
	"k8s.io/apimachinery/pkg/watch"
	kube "k8s.io/client-go/kubernetes"
	"k8s.io/client-go/rest"
)

const (
	// If this environment variable is set, then the tests are being run
	// in a real cluster in the cloud.
	InCloudEnv = "PACH_TEST_CLOUD"
)

func TestSimplePipeline(t *testing.T) {
	if testing.Short() {
		t.Skip("Skipping integration tests in short mode")
	}

	c := getPachClient(t)
	defer require.NoError(t, c.DeleteAll())

	dataRepo := tu.UniqueString("TestSimplePipeline_data")
	require.NoError(t, c.CreateRepo(dataRepo))

	commit1, err := c.StartCommit(dataRepo, "master")
	require.NoError(t, err)
	_, err = c.PutFile(dataRepo, commit1.ID, "file", strings.NewReader("foo"))
	require.NoError(t, err)
	require.NoError(t, c.FinishCommit(dataRepo, commit1.ID))

	pipeline := tu.UniqueString("TestSimplePipeline")
	require.NoError(t, c.CreatePipeline(
		pipeline,
		"",
		[]string{"bash"},
		[]string{
			fmt.Sprintf("cp /pfs/%s/* /pfs/out/", dataRepo),
		},
		&pps.ParallelismSpec{
			Constant: 1,
		},
		client.NewAtomInput(dataRepo, "/*"),
		"",
		false,
	))

	commitIter, err := c.FlushCommit([]*pfs.Commit{commit1}, nil)
	require.NoError(t, err)
	commitInfos := collectCommitInfos(t, commitIter)
	require.Equal(t, 1, len(commitInfos))

	var buf bytes.Buffer
	require.NoError(t, c.GetFile(commitInfos[0].Commit.Repo.Name, commitInfos[0].Commit.ID, "file", 0, 0, &buf))
	require.Equal(t, "foo", buf.String())
}

func TestPipelineWithParallelism(t *testing.T) {
	if testing.Short() {
		t.Skip("Skipping integration tests in short mode")
	}

	c := getPachClient(t)
	defer require.NoError(t, c.DeleteAll())

	dataRepo := tu.UniqueString("TestPipelineWithParallelism_data")
	require.NoError(t, c.CreateRepo(dataRepo))

	numFiles := 1000
	commit1, err := c.StartCommit(dataRepo, "master")
	require.NoError(t, err)
	for i := 0; i < numFiles; i++ {
		_, err = c.PutFile(dataRepo, commit1.ID, fmt.Sprintf("file-%d", i), strings.NewReader(fmt.Sprintf("%d", i)))
	}
	require.NoError(t, c.FinishCommit(dataRepo, commit1.ID))

	pipeline := tu.UniqueString("pipeline")
	require.NoError(t, c.CreatePipeline(
		pipeline,
		"",
		[]string{"bash"},
		[]string{
			fmt.Sprintf("cp /pfs/%s/* /pfs/out/", dataRepo),
		},
		&pps.ParallelismSpec{
			Constant: 4,
		},
		client.NewAtomInput(dataRepo, "/*"),
		"",
		false,
	))

	commitIter, err := c.FlushCommit([]*pfs.Commit{commit1}, nil)
	require.NoError(t, err)
	commitInfos := collectCommitInfos(t, commitIter)
	require.Equal(t, 1, len(commitInfos))

	for i := 0; i < numFiles; i++ {
		var buf bytes.Buffer
		require.NoError(t, c.GetFile(commitInfos[0].Commit.Repo.Name, commitInfos[0].Commit.ID, fmt.Sprintf("file-%d", i), 0, 0, &buf))
		require.Equal(t, fmt.Sprintf("%d", i), buf.String())
	}
}

func TestPipelineWithLargeFiles(t *testing.T) {
	if testing.Short() {
		t.Skip("Skipping integration tests in short mode")
	}

	c := getPachClient(t)
	defer require.NoError(t, c.DeleteAll())

	dataRepo := tu.UniqueString("TestPipelineWithLargeFiles_data")
	require.NoError(t, c.CreateRepo(dataRepo))

	r := rand.New(rand.NewSource(99))
	numFiles := 10
	var fileContents []string

	commit1, err := c.StartCommit(dataRepo, "master")
	require.NoError(t, err)
	for i := 0; i < numFiles; i++ {
		fileContent := workload.RandString(r, int(pfs.ChunkSize)+i*MB)
		_, err = c.PutFile(dataRepo, commit1.ID, fmt.Sprintf("file-%d", i),
			strings.NewReader(fileContent))
		require.NoError(t, err)
		fileContents = append(fileContents, fileContent)
	}
	require.NoError(t, c.FinishCommit(dataRepo, commit1.ID))
	pipeline := tu.UniqueString("pipeline")
	require.NoError(t, c.CreatePipeline(
		pipeline,
		"",
		[]string{"bash"},
		[]string{
			fmt.Sprintf("cp /pfs/%s/* /pfs/out/", dataRepo),
		},
		nil,
		client.NewAtomInput(dataRepo, "/*"),
		"",
		false,
	))
	commitIter, err := c.FlushCommit([]*pfs.Commit{commit1}, nil)
	require.NoError(t, err)
	commitInfos := collectCommitInfos(t, commitIter)
	require.Equal(t, 1, len(commitInfos))

	commit := commitInfos[0].Commit

	for i := 0; i < numFiles; i++ {
		var buf bytes.Buffer
		fileName := fmt.Sprintf("file-%d", i)

		fileInfo, err := c.InspectFile(commit.Repo.Name, commit.ID, fileName)
		require.NoError(t, err)
		require.Equal(t, int(pfs.ChunkSize)+i*MB, int(fileInfo.SizeBytes))

		require.NoError(t, c.GetFile(commit.Repo.Name, commit.ID, fileName, 0, 0, &buf))
		// we don't wanna use the `require` package here since it prints
		// the strings, which would clutter the output.
		if fileContents[i] != buf.String() {
			t.Fatalf("file content does not match")
		}
	}
}

func TestDatumDedup(t *testing.T) {
	if testing.Short() {
		t.Skip("Skipping integration tests in short mode")
	}

	c := getPachClient(t)
	defer require.NoError(t, c.DeleteAll())

	dataRepo := tu.UniqueString("TestDatumDedup_data")
	require.NoError(t, c.CreateRepo(dataRepo))

	commit1, err := c.StartCommit(dataRepo, "master")
	require.NoError(t, err)
	_, err = c.PutFile(dataRepo, commit1.ID, "file", strings.NewReader("foo"))
	require.NoError(t, c.FinishCommit(dataRepo, commit1.ID))

	pipeline := tu.UniqueString("pipeline")
	// This pipeline sleeps for 10 secs per datum
	require.NoError(t, c.CreatePipeline(
		pipeline,
		"",
		[]string{"bash"},
		[]string{
			"sleep 10",
		},
		nil,
		client.NewAtomInput(dataRepo, "/*"),
		"",
		false,
	))

	commitIter, err := c.FlushCommit([]*pfs.Commit{commit1}, nil)
	require.NoError(t, err)
	commitInfos := collectCommitInfos(t, commitIter)
	require.Equal(t, 1, len(commitInfos))

	commit2, err := c.StartCommit(dataRepo, "master")
	require.NoError(t, err)
	require.NoError(t, c.FinishCommit(dataRepo, commit2.ID))

	// Since we did not change the datum, the datum should not be processed
	// again, which means that the job should complete instantly.
	ctx, cancel := context.WithTimeout(context.Background(), time.Second*5)
	defer cancel()
	stream, err := c.PfsAPIClient.FlushCommit(
		ctx,
		&pfs.FlushCommitRequest{
			Commits: []*pfs.Commit{commit2},
		})
	require.NoError(t, err)
	_, err = stream.Recv()
	require.NoError(t, err)
}

func TestPipelineInputDataModification(t *testing.T) {
	if testing.Short() {
		t.Skip("Skipping integration tests in short mode")
	}

	c := getPachClient(t)
	defer require.NoError(t, c.DeleteAll())

	dataRepo := tu.UniqueString("TestPipelineInputDataModification_data")
	require.NoError(t, c.CreateRepo(dataRepo))

	commit1, err := c.StartCommit(dataRepo, "master")
	require.NoError(t, err)
	_, err = c.PutFile(dataRepo, commit1.ID, "file", strings.NewReader("foo"))
	require.NoError(t, c.FinishCommit(dataRepo, commit1.ID))

	pipeline := tu.UniqueString("pipeline")
	require.NoError(t, c.CreatePipeline(
		pipeline,
		"",
		[]string{"bash"},
		[]string{
			fmt.Sprintf("cp /pfs/%s/* /pfs/out/", dataRepo),
		},
		nil,
		client.NewAtomInput(dataRepo, "/*"),
		"",
		false,
	))

	commitIter, err := c.FlushCommit([]*pfs.Commit{commit1}, nil)
	require.NoError(t, err)
	commitInfos := collectCommitInfos(t, commitIter)
	require.Equal(t, 1, len(commitInfos))

	var buf bytes.Buffer
	require.NoError(t, c.GetFile(commitInfos[0].Commit.Repo.Name, commitInfos[0].Commit.ID, "file", 0, 0, &buf))
	require.Equal(t, "foo", buf.String())

	// replace the contents of 'file' in dataRepo (from "foo" to "bar")
	commit2, err := c.StartCommit(dataRepo, "master")
	require.NoError(t, err)
	require.NoError(t, c.DeleteFile(dataRepo, commit2.ID, "file"))
	_, err = c.PutFile(dataRepo, commit2.ID, "file", strings.NewReader("bar"))
	require.NoError(t, err)
	require.NoError(t, c.FinishCommit(dataRepo, commit2.ID))

	commitIter, err = c.FlushCommit([]*pfs.Commit{commit2}, nil)
	require.NoError(t, err)
	commitInfos = collectCommitInfos(t, commitIter)
	require.Equal(t, 1, len(commitInfos))

	buf.Reset()
	require.NoError(t, c.GetFile(commitInfos[0].Commit.Repo.Name, commitInfos[0].Commit.ID, "file", 0, 0, &buf))
	require.Equal(t, "bar", buf.String())

	// Add a file to dataRepo
	commit3, err := c.StartCommit(dataRepo, "master")
	require.NoError(t, err)
	require.NoError(t, c.DeleteFile(dataRepo, commit3.ID, "file"))
	_, err = c.PutFile(dataRepo, commit3.ID, "file2", strings.NewReader("foo"))
	require.NoError(t, err)
	require.NoError(t, c.FinishCommit(dataRepo, commit3.ID))

	commitIter, err = c.FlushCommit([]*pfs.Commit{commit3}, nil)
	require.NoError(t, err)
	commitInfos = collectCommitInfos(t, commitIter)
	require.Equal(t, 1, len(commitInfos))

	require.YesError(t, c.GetFile(commitInfos[0].Commit.Repo.Name, commitInfos[0].Commit.ID, "file", 0, 0, &buf))
	buf.Reset()
	require.NoError(t, c.GetFile(commitInfos[0].Commit.Repo.Name, commitInfos[0].Commit.ID, "file2", 0, 0, &buf))
	require.Equal(t, "foo", buf.String())

	commitInfos, err = c.ListCommit(pipeline, "master", "", 0)
	require.NoError(t, err)
	require.Equal(t, 3, len(commitInfos))
}

func TestMultipleInputsFromTheSameBranch(t *testing.T) {
	if testing.Short() {
		t.Skip("Skipping integration tests in short mode")
	}

	c := getPachClient(t)
	defer require.NoError(t, c.DeleteAll())

	dataRepo := tu.UniqueString("TestMultipleInputsFromTheSameBranch_data")
	require.NoError(t, c.CreateRepo(dataRepo))

	commit1, err := c.StartCommit(dataRepo, "master")
	require.NoError(t, err)
	_, err = c.PutFile(dataRepo, commit1.ID, "dirA/file", strings.NewReader("foo\n"))
	require.NoError(t, err)
	_, err = c.PutFile(dataRepo, commit1.ID, "dirB/file", strings.NewReader("foo\n"))
	require.NoError(t, err)
	require.NoError(t, c.FinishCommit(dataRepo, commit1.ID))

	pipeline := tu.UniqueString("pipeline")
	require.NoError(t, c.CreatePipeline(
		pipeline,
		"",
		[]string{"bash"},
		[]string{
			"cat /pfs/out/file",
			fmt.Sprintf("cat /pfs/dirA/dirA/file >> /pfs/out/file"),
			fmt.Sprintf("cat /pfs/dirB/dirB/file >> /pfs/out/file"),
		},
		nil,
		client.NewCrossInput(
			client.NewAtomInputOpts("dirA", dataRepo, "", "/dirA/*", false),
			client.NewAtomInputOpts("dirB", dataRepo, "", "/dirB/*", false),
		),
		"",
		false,
	))

	commitIter, err := c.FlushCommit([]*pfs.Commit{commit1}, nil)
	require.NoError(t, err)
	commitInfos := collectCommitInfos(t, commitIter)
	require.Equal(t, 1, len(commitInfos))

	var buf bytes.Buffer
	require.NoError(t, c.GetFile(commitInfos[0].Commit.Repo.Name, commitInfos[0].Commit.ID, "file", 0, 0, &buf))
	require.Equal(t, "foo\nfoo\n", buf.String())

	commit2, err := c.StartCommit(dataRepo, "master")
	require.NoError(t, err)
	_, err = c.PutFile(dataRepo, commit2.ID, "dirA/file", strings.NewReader("bar\n"))
	require.NoError(t, err)
	require.NoError(t, c.FinishCommit(dataRepo, commit2.ID))

	commitIter, err = c.FlushCommit([]*pfs.Commit{commit2}, nil)
	require.NoError(t, err)
	commitInfos = collectCommitInfos(t, commitIter)
	require.Equal(t, 1, len(commitInfos))

	buf.Reset()
	require.NoError(t, c.GetFile(commitInfos[0].Commit.Repo.Name, commitInfos[0].Commit.ID, "file", 0, 0, &buf))
	require.Equal(t, "foo\nbar\nfoo\n", buf.String())

	commit3, err := c.StartCommit(dataRepo, "master")
	require.NoError(t, err)
	_, err = c.PutFile(dataRepo, commit3.ID, "dirB/file", strings.NewReader("buzz\n"))
	require.NoError(t, err)
	require.NoError(t, c.FinishCommit(dataRepo, commit3.ID))

	commitIter, err = c.FlushCommit([]*pfs.Commit{commit3}, nil)
	require.NoError(t, err)
	commitInfos = collectCommitInfos(t, commitIter)
	require.Equal(t, 1, len(commitInfos))

	buf.Reset()
	require.NoError(t, c.GetFile(commitInfos[0].Commit.Repo.Name, commitInfos[0].Commit.ID, "file", 0, 0, &buf))
	require.Equal(t, "foo\nbar\nfoo\nbuzz\n", buf.String())

	commitInfos, err = c.ListCommit(pipeline, "master", "", 0)
	require.NoError(t, err)
	require.Equal(t, 3, len(commitInfos))
}

func TestMultipleInputsFromTheSameRepoDifferentBranches(t *testing.T) {
	if testing.Short() {
		t.Skip("Skipping integration tests in short mode")
	}

	c := getPachClient(t)
	defer require.NoError(t, c.DeleteAll())

	dataRepo := tu.UniqueString("TestMultipleInputsFromTheSameRepoDifferentBranches_data")
	require.NoError(t, c.CreateRepo(dataRepo))

	branchA := "branchA"
	branchB := "branchB"

	pipeline := tu.UniqueString("pipeline")
	// Creating this pipeline should error, because the two inputs are
	// from the same repo but they don't specify different names.
	require.NoError(t, c.CreatePipeline(
		pipeline,
		"",
		[]string{"bash"},
		[]string{
			"cat /pfs/branch-a/file >> /pfs/out/file",
			"cat /pfs/branch-b/file >> /pfs/out/file",
		},
		nil,
		client.NewCrossInput(
			client.NewAtomInputOpts("branch-a", dataRepo, branchA, "/*", false),
			client.NewAtomInputOpts("branch-b", dataRepo, branchB, "/*", false),
		),
		"",
		false,
	))

	commitA, err := c.StartCommit(dataRepo, branchA)
	require.NoError(t, err)
	c.PutFile(dataRepo, commitA.ID, "/file", strings.NewReader("data A\n"))
	c.FinishCommit(dataRepo, commitA.ID)

	commitB, err := c.StartCommit(dataRepo, branchB)
	require.NoError(t, err)
	c.PutFile(dataRepo, commitB.ID, "/file", strings.NewReader("data B\n"))
	c.FinishCommit(dataRepo, commitB.ID)

	iter, err := c.FlushCommit([]*pfs.Commit{commitA, commitB}, nil)
	require.NoError(t, err)
	commits := collectCommitInfos(t, iter)
	require.Equal(t, 1, len(commits))
	buffer := bytes.Buffer{}
	require.NoError(t, c.GetFile(commits[0].Commit.Repo.Name, commits[0].Commit.ID, "file", 0, 0, &buffer))
	require.Equal(t, "data A\ndata B\n", buffer.String())
}

func TestMultipleInputsFromTheSameRepoDifferentBranchesIncremental(t *testing.T) {
	if testing.Short() {
		t.Skip("Skipping integration tests in short mode")
	}

	c := getPachClient(t)
	defer require.NoError(t, c.DeleteAll())

	dataRepo := tu.UniqueString("TestMultipleInputsFromTheSameRepoDifferentBranchesIncremental_data")
	require.NoError(t, c.CreateRepo(dataRepo))

	branchA := "branchA"
	branchB := "branchB"

	pipeline := tu.UniqueString("pipeline")
	// Creating this pipeline should error, because the two inputs are
	// from the same repo but they don't specify different names.
	req := &pps.CreatePipelineRequest{
		Pipeline: &pps.Pipeline{Name: pipeline},
		Transform: &pps.Transform{
			Cmd: []string{"bash"},
			Stdin: []string{
				"ls /pfs/out/file-a && echo true >> /pfs/out/prev-a",
				"ls /pfs/out/file-b && echo true >> /pfs/out/prev-b",
				"ls /pfs/branch-a/file && echo true >> /pfs/out/file-a",
				"ls /pfs/branch-b/file && echo true >> /pfs/out/file-b",
			},
		},
		Input: client.NewCrossInput(
			client.NewAtomInputOpts("branch-a", dataRepo, branchA, "/*", false),
			client.NewAtomInputOpts("branch-b", dataRepo, branchB, "/*", false),
		),
		Incremental: true,
	}
	ctx, cancel := context.WithTimeout(context.Background(), 60*time.Second)
	defer cancel()
	_, err := c.PpsAPIClient.CreatePipeline(ctx, req)
	require.NoError(t, err)

	// Make four commits: branchA, branchB, branchA, branchB. We should see
	// 'prev-a' after the third commit, and 'prev-b' after the fourth
	commit, err := c.StartCommit(dataRepo, branchA)
	require.NoError(t, err)
	c.PutFile(dataRepo, commit.ID, "/file", strings.NewReader("data A\n"))
	c.FinishCommit(dataRepo, commit.ID)

	commit, err = c.StartCommit(dataRepo, branchB)
	require.NoError(t, err)
	c.PutFile(dataRepo, commit.ID, "/file", strings.NewReader("data B\n"))
	c.FinishCommit(dataRepo, commit.ID)
	iter, err := c.FlushCommit([]*pfs.Commit{commit}, nil)
	require.NoError(t, err)
	commits := collectCommitInfos(t, iter)
	require.Equal(t, 1, len(commits))
	buffer := bytes.Buffer{}
	require.YesError(t, c.GetFile(commits[0].Commit.Repo.Name, commits[0].Commit.ID, "prev-a", 0, 0, &buffer))
	buffer.Reset()
	require.YesError(t, c.GetFile(commits[0].Commit.Repo.Name, commits[0].Commit.ID, "prev-b", 0, 0, &buffer))

	commit, err = c.StartCommit(dataRepo, branchA)
	require.NoError(t, err)
	c.PutFile(dataRepo, commit.ID, "/file", strings.NewReader("data A\n"))
	c.FinishCommit(dataRepo, commit.ID)
	iter, err = c.FlushCommit([]*pfs.Commit{commit}, nil)
	require.NoError(t, err)
	commits = collectCommitInfos(t, iter)
	require.Equal(t, 1, len(commits))
	buffer = bytes.Buffer{}
	require.NoError(t, c.GetFile(commits[0].Commit.Repo.Name, commits[0].Commit.ID, "prev-a", 0, 0, &buffer))
	buffer.Reset()
	require.NoError(t, c.GetFile(commits[0].Commit.Repo.Name, commits[0].Commit.ID, "prev-b", 0, 0, &buffer))
}

func TestPipelineFailure(t *testing.T) {
	if testing.Short() {
		t.Skip("Skipping integration tests in short mode")
	}

	c := getPachClient(t)
	defer require.NoError(t, c.DeleteAll())

	dataRepo := tu.UniqueString("TestPipelineFailure_data")
	require.NoError(t, c.CreateRepo(dataRepo))

	commit, err := c.StartCommit(dataRepo, "master")
	require.NoError(t, err)
	_, err = c.PutFile(dataRepo, commit.ID, "file", strings.NewReader("foo\n"))
	require.NoError(t, err)
	require.NoError(t, c.FinishCommit(dataRepo, commit.ID))

	pipeline := tu.UniqueString("pipeline")
	require.NoError(t, c.CreatePipeline(
		pipeline,
		"",
		[]string{"exit 1"},
		nil,
		&pps.ParallelismSpec{
			Constant: 1,
		},
		client.NewAtomInput(dataRepo, "/*"),
		"",
		false,
	))
	var jobInfos []*pps.JobInfo
	require.NoError(t, backoff.Retry(func() error {
		jobInfos, err = c.ListJob(pipeline, nil, nil)
		require.NoError(t, err)
		if len(jobInfos) != 1 {
			return fmt.Errorf("expected 1 jobs, got %d", len(jobInfos))
		}
		return nil
	}, backoff.NewTestingBackOff()))
	jobInfo, err := c.PpsAPIClient.InspectJob(context.Background(), &pps.InspectJobRequest{
		Job:        jobInfos[0].Job,
		BlockState: true,
	})
	require.NoError(t, err)
	require.Equal(t, pps.JobState_JOB_FAILURE, jobInfo.State)
	require.True(t, strings.Contains(jobInfo.Reason, "datum"))
}

func TestEgressFailure(t *testing.T) {
	if testing.Short() {
		t.Skip("Skipping integration tests in short mode")
	}

	c := getPachClient(t)
	defer require.NoError(t, c.DeleteAll())

	dataRepo := tu.UniqueString("TestEgressFailure_data")
	require.NoError(t, c.CreateRepo(dataRepo))

	commit, err := c.StartCommit(dataRepo, "master")
	require.NoError(t, err)
	_, err = c.PutFile(dataRepo, commit.ID, "file", strings.NewReader("foo\n"))
	require.NoError(t, err)
	require.NoError(t, c.FinishCommit(dataRepo, commit.ID))

	// This pipeline should fail because the egress URL is invalid
	pipeline := tu.UniqueString("pipeline")
	_, err = c.PpsAPIClient.CreatePipeline(
		context.Background(),
		&pps.CreatePipelineRequest{
			Pipeline: client.NewPipeline(pipeline),
			Transform: &pps.Transform{
				Cmd: []string{"cp", path.Join("/pfs", dataRepo, "file"), "/pfs/out/file"},
			},
			Input:  client.NewAtomInput(dataRepo, "/"),
			Egress: &pps.Egress{"invalid://blahblah"},
		})
	require.NoError(t, err)

	var jobInfos []*pps.JobInfo
	require.NoError(t, backoff.Retry(func() error {
		jobInfos, err = c.ListJob(pipeline, nil, nil)
		require.NoError(t, err)
		if len(jobInfos) != 1 {
			return fmt.Errorf("expected 1 jobs, got %d", len(jobInfos))
		}
		return nil
	}, backoff.NewTestingBackOff()))
	jobInfo, err := c.PpsAPIClient.InspectJob(context.Background(), &pps.InspectJobRequest{
		Job:        jobInfos[0].Job,
		BlockState: true,
	})
	require.NoError(t, err)
	require.Equal(t, pps.JobState_JOB_FAILURE, jobInfo.State)
	require.True(t, strings.Contains(jobInfo.Reason, "egress"))
}

func TestLazyPipelinePropagation(t *testing.T) {
	if testing.Short() {
		t.Skip("Skipping integration tests in short mode")
	}
	c := getPachClient(t)
	defer require.NoError(t, c.DeleteAll())

	dataRepo := tu.UniqueString("TestLazyPipelinePropagation_data")
	require.NoError(t, c.CreateRepo(dataRepo))

	pipelineA := tu.UniqueString("pipeline-A")
	require.NoError(t, c.CreatePipeline(
		pipelineA,
		"",
		[]string{"cp", path.Join("/pfs", dataRepo, "file"), "/pfs/out/file"},
		nil,
		&pps.ParallelismSpec{
			Constant: 1,
		},
		client.NewAtomInputOpts("", dataRepo, "", "/*", true),
		"",
		false,
	))
	pipelineB := tu.UniqueString("pipeline-B")
	require.NoError(t, c.CreatePipeline(
		pipelineB,
		"",
		[]string{"cp", path.Join("/pfs", pipelineA, "file"), "/pfs/out/file"},
		nil,
		&pps.ParallelismSpec{
			Constant: 1,
		},
		client.NewAtomInputOpts("", pipelineA, "", "/*", true),
		"",
		false,
	))

	commit1, err := c.StartCommit(dataRepo, "master")
	require.NoError(t, err)
	_, err = c.PutFile(dataRepo, commit1.ID, "file", strings.NewReader("foo\n"))
	require.NoError(t, err)
	require.NoError(t, c.FinishCommit(dataRepo, commit1.ID))

	commitIter, err := c.FlushCommit([]*pfs.Commit{client.NewCommit(dataRepo, commit1.ID)}, nil)
	require.NoError(t, err)
	collectCommitInfos(t, commitIter)

	jobInfos, err := c.ListJob(pipelineA, nil, nil)
	require.NoError(t, err)
	require.Equal(t, 1, len(jobInfos))
	require.NotNil(t, jobInfos[0].Input.Atom)
	require.Equal(t, true, jobInfos[0].Input.Atom.Lazy)
	jobInfos, err = c.ListJob(pipelineB, nil, nil)
	require.NoError(t, err)
	require.Equal(t, 1, len(jobInfos))
	require.NotNil(t, jobInfos[0].Input.Atom)
	require.Equal(t, true, jobInfos[0].Input.Atom.Lazy)
}

func TestLazyPipeline(t *testing.T) {
	if testing.Short() {
		t.Skip("Skipping integration tests in short mode")
	}

	c := getPachClient(t)
	defer require.NoError(t, c.DeleteAll())
	// create repos
	dataRepo := tu.UniqueString("TestLazyPipeline_data")
	require.NoError(t, c.CreateRepo(dataRepo))
	// create pipeline
	pipelineName := tu.UniqueString("pipeline")
	_, err := c.PpsAPIClient.CreatePipeline(
		context.Background(),
		&pps.CreatePipelineRequest{
			Pipeline: client.NewPipeline(pipelineName),
			Transform: &pps.Transform{
				Cmd: []string{"cp", path.Join("/pfs", dataRepo, "file"), "/pfs/out/file"},
			},
			ParallelismSpec: &pps.ParallelismSpec{
				Constant: 1,
			},
			Input: &pps.Input{
				Atom: &pps.AtomInput{
					Repo: dataRepo,
					Glob: "/",
					Lazy: true,
				},
			},
		})
	require.NoError(t, err)
	// Do a commit
	commit, err := c.StartCommit(dataRepo, "master")
	require.NoError(t, err)
	_, err = c.PutFile(dataRepo, "master", "file", strings.NewReader("foo\n"))
	require.NoError(t, err)
	// We put 2 files, 1 of which will never be touched by the pipeline code.
	// This is an important part of the correctness of this test because the
	// job-shim sets up a goro for each pipe, pipes that are never opened will
	// leak but that shouldn't prevent the job from completing.
	_, err = c.PutFile(dataRepo, "master", "file2", strings.NewReader("foo\n"))
	require.NoError(t, err)
	require.NoError(t, c.FinishCommit(dataRepo, "master"))
	commitIter, err := c.FlushCommit([]*pfs.Commit{commit}, nil)
	require.NoError(t, err)
	commitInfos := collectCommitInfos(t, commitIter)
	require.Equal(t, 1, len(commitInfos))
	buffer := bytes.Buffer{}
	require.NoError(t, c.GetFile(commitInfos[0].Commit.Repo.Name, commitInfos[0].Commit.ID, "file", 0, 0, &buffer))
	require.Equal(t, "foo\n", buffer.String())
}

func TestEmptyFiles(t *testing.T) {
	if testing.Short() {
		t.Skip("Skipping integration tests in short mode")
	}

	c := getPachClient(t)
	defer require.NoError(t, c.DeleteAll())
	// create repos
	dataRepo := tu.UniqueString("TestShufflePipeline_data")
	require.NoError(t, c.CreateRepo(dataRepo))
	// create pipeline
	pipelineName := tu.UniqueString("pipeline")
	_, err := c.PpsAPIClient.CreatePipeline(
		context.Background(),
		&pps.CreatePipelineRequest{
			Pipeline: client.NewPipeline(pipelineName),
			Transform: &pps.Transform{
				Cmd: []string{"bash"},
				Stdin: []string{
					fmt.Sprintf("if [ -s /pfs/%s/file]; then exit 1; fi", dataRepo),
					fmt.Sprintf("ln -s /pfs/%s/file /pfs/out/file", dataRepo),
				},
			},
			ParallelismSpec: &pps.ParallelismSpec{
				Constant: 1,
			},
			Input: &pps.Input{
				Atom: &pps.AtomInput{
					Repo:       dataRepo,
					Glob:       "/*",
					EmptyFiles: true,
				},
			},
		})
	require.NoError(t, err)
	// Do a commit
	commit, err := c.StartCommit(dataRepo, "master")
	require.NoError(t, err)
	_, err = c.PutFile(dataRepo, "master", "file", strings.NewReader("foo\n"))
	require.NoError(t, err)
	require.NoError(t, c.FinishCommit(dataRepo, "master"))
	commitIter, err := c.FlushCommit([]*pfs.Commit{commit}, nil)
	require.NoError(t, err)
	commitInfos := collectCommitInfos(t, commitIter)
	require.Equal(t, 1, len(commitInfos))
	buffer := bytes.Buffer{}
	require.NoError(t, c.GetFile(commitInfos[0].Commit.Repo.Name, commitInfos[0].Commit.ID, "file", 0, 0, &buffer))
	require.Equal(t, "foo\n", buffer.String())
}

// There's an issue where if you use cp with certain flags, it might copy
// special files without reading from them.  In our case, we use named pipes
// to simulate lazy files, so the pipes themselves might get copied into
// the output directory, blocking upload.
//
// We've updated the code such that we are able to detect if the files we
// are uploading are pipes, and make the job fail in that case.
func TestLazyPipelineCPPipes(t *testing.T) {
	if testing.Short() {
		t.Skip("Skipping integration tests in short mode")
	}

	c := getPachClient(t)
	defer require.NoError(t, c.DeleteAll())
	// create repos
	dataRepo := tu.UniqueString("TestLazyPipeline_data")
	require.NoError(t, c.CreateRepo(dataRepo))
	// create pipeline
	pipeline := tu.UniqueString("pipeline")
	_, err := c.PpsAPIClient.CreatePipeline(
		context.Background(),
		&pps.CreatePipelineRequest{
			Pipeline: client.NewPipeline(pipeline),
			Transform: &pps.Transform{
				// Using cp with the -r flag apparently just copes go
				Cmd: []string{"cp", "-r", path.Join("/pfs", dataRepo, "file"), "/pfs/out/file"},
			},
			ParallelismSpec: &pps.ParallelismSpec{
				Constant: 1,
			},
			Input: &pps.Input{
				Atom: &pps.AtomInput{
					Repo: dataRepo,
					Glob: "/",
					Lazy: true,
				},
			},
		})
	require.NoError(t, err)
	// Do a commit
	_, err = c.StartCommit(dataRepo, "master")
	require.NoError(t, err)
	_, err = c.PutFile(dataRepo, "master", "file", strings.NewReader("foo\n"))
	require.NoError(t, err)
	require.NoError(t, c.FinishCommit(dataRepo, "master"))

	// wait for job to spawn
	time.Sleep(15 * time.Second)
	var jobID string
	require.NoError(t, backoff.Retry(func() error {
		jobInfos, err := c.ListJob(pipeline, nil, nil)
		if err != nil {
			return err
		}
		if len(jobInfos) != 1 {
			return fmt.Errorf("len(jobInfos) should be 1")
		}
		jobID = jobInfos[0].Job.ID
		jobInfo, err := c.PpsAPIClient.InspectJob(context.Background(), &pps.InspectJobRequest{
			Job:        client.NewJob(jobID),
			BlockState: true,
		})
		if err != nil {
			return err
		}
		if jobInfo.State != pps.JobState_JOB_FAILURE {
			return fmt.Errorf("job did not fail, even though it tried to copy " +
				"pipes, which should be disallowed by Pachyderm")
		}
		return nil
	}, backoff.NewTestingBackOff()))
}

// TestProvenance creates a pipeline DAG that's not a transitive reduction
// It looks like this:
// A
// | \
// v  v
// B-->C
// When we commit to A we expect to see 1 commit on C rather than 2.
func TestProvenance(t *testing.T) {
	if testing.Short() {
		t.Skip("Skipping integration tests in short mode")
	}

	c := getPachClient(t)
	defer require.NoError(t, c.DeleteAll())
	aRepo := tu.UniqueString("A")
	require.NoError(t, c.CreateRepo(aRepo))
	bPipeline := tu.UniqueString("B")
	require.NoError(t, c.CreatePipeline(
		bPipeline,
		"",
		[]string{"cp", path.Join("/pfs", aRepo, "file"), "/pfs/out/file"},
		nil,
		&pps.ParallelismSpec{
			Constant: 1,
		},
		client.NewAtomInput(aRepo, "/*"),
		"",
		false,
	))
	cPipeline := tu.UniqueString("C")
	require.NoError(t, c.CreatePipeline(
		cPipeline,
		"",
		[]string{"sh"},
		[]string{fmt.Sprintf("diff %s %s >/pfs/out/file",
			path.Join("/pfs", aRepo, "file"), path.Join("/pfs", bPipeline, "file"))},
		&pps.ParallelismSpec{
			Constant: 1,
		},
		client.NewCrossInput(
			client.NewAtomInput(aRepo, "/*"),
			client.NewAtomInput(bPipeline, "/*"),
		),
		"",
		false,
	))
	// commit to aRepo
	commit1, err := c.StartCommit(aRepo, "master")
	require.NoError(t, err)
	_, err = c.PutFile(aRepo, commit1.ID, "file", strings.NewReader("foo\n"))
	require.NoError(t, err)
	require.NoError(t, c.FinishCommit(aRepo, commit1.ID))

	commit2, err := c.StartCommit(aRepo, "master")
	require.NoError(t, err)
	_, err = c.PutFile(aRepo, commit2.ID, "file", strings.NewReader("bar\n"))
	require.NoError(t, err)
	require.NoError(t, c.FinishCommit(aRepo, commit2.ID))

	aCommit := commit2
	commitIter, err := c.FlushCommit([]*pfs.Commit{aCommit}, []*pfs.Repo{{bPipeline}})
	require.NoError(t, err)
	commitInfos := collectCommitInfos(t, commitIter)
	require.Equal(t, 1, len(commitInfos))
	bCommit := commitInfos[0].Commit
	commitIter, err = c.FlushCommit([]*pfs.Commit{aCommit, bCommit}, nil)
	require.NoError(t, err)
	commitInfos = collectCommitInfos(t, commitIter)
	require.Equal(t, 1, len(commitInfos))
	cCommitInfo := commitInfos[0]
	require.Equal(t, uint64(0), cCommitInfo.SizeBytes)

	// We should only see two commits in aRepo
	commitInfos, err = c.ListCommit(aRepo, "master", "", 0)
	require.NoError(t, err)
	require.Equal(t, 2, len(commitInfos))

	// There are three commits in the pipeline repos (two from input commits, and
	// one from the CreatePipeline call that created each repo)
	commitInfos, err = c.ListCommit(bPipeline, "master", "", 0)
	require.NoError(t, err)
	require.Equal(t, 2, len(commitInfos))

	commitInfos, err = c.ListCommit(cPipeline, "master", "", 0)
	require.NoError(t, err)
	require.Equal(t, 2, len(commitInfos))
}

// TestProvenance2 tests the following DAG:
//   A
//  / \
// B   C
//  \ /
//   D
func TestProvenance2(t *testing.T) {
	if testing.Short() {
		t.Skip("Skipping integration tests in short mode")
	}

	c := getPachClient(t)
	defer require.NoError(t, c.DeleteAll())
	aRepo := tu.UniqueString("A")
	require.NoError(t, c.CreateRepo(aRepo))
	bPipeline := tu.UniqueString("B")
	require.NoError(t, c.CreatePipeline(
		bPipeline,
		"",
		[]string{"cp", path.Join("/pfs", aRepo, "bfile"), "/pfs/out/bfile"},
		nil,
		&pps.ParallelismSpec{
			Constant: 1,
		},
		client.NewAtomInput(aRepo, "/b*"),
		"",
		false,
	))
	cPipeline := tu.UniqueString("C")
	require.NoError(t, c.CreatePipeline(
		cPipeline,
		"",
		[]string{"cp", path.Join("/pfs", aRepo, "cfile"), "/pfs/out/cfile"},
		nil,
		&pps.ParallelismSpec{
			Constant: 1,
		},
		client.NewAtomInput(aRepo, "/c*"),
		"",
		false,
	))
	dPipeline := tu.UniqueString("D")
	require.NoError(t, c.CreatePipeline(
		dPipeline,
		"",
		[]string{"sh"},
		[]string{
			fmt.Sprintf("diff /pfs/%s/bfile /pfs/%s/cfile >/pfs/out/file", bPipeline, cPipeline),
		},
		&pps.ParallelismSpec{
			Constant: 1,
		},
		client.NewCrossInput(
			client.NewAtomInput(bPipeline, "/*"),
			client.NewAtomInput(cPipeline, "/*"),
		),
		"",
		false,
	))
	// commit to aRepo
	commit1, err := c.StartCommit(aRepo, "master")
	require.NoError(t, err)
	_, err = c.PutFile(aRepo, commit1.ID, "bfile", strings.NewReader("foo\n"))
	require.NoError(t, err)
	_, err = c.PutFile(aRepo, commit1.ID, "cfile", strings.NewReader("foo\n"))
	require.NoError(t, err)
	require.NoError(t, c.FinishCommit(aRepo, commit1.ID))

	commit2, err := c.StartCommit(aRepo, "master")
	require.NoError(t, err)
	_, err = c.PutFile(aRepo, commit2.ID, "bfile", strings.NewReader("bar\n"))
	require.NoError(t, err)
	_, err = c.PutFile(aRepo, commit2.ID, "cfile", strings.NewReader("bar\n"))
	require.NoError(t, err)
	require.NoError(t, c.FinishCommit(aRepo, commit2.ID))

	commitIter, err := c.FlushCommit([]*pfs.Commit{commit2}, []*pfs.Repo{{dPipeline}})
	require.NoError(t, err)
	commitInfos := collectCommitInfos(t, commitIter)
	require.Equal(t, 1, len(commitInfos))

	// We should only see two commits in each repo.
	commitInfos, err = c.ListCommit(bPipeline, "master", "", 0)
	require.NoError(t, err)
	require.Equal(t, 2, len(commitInfos))

	commitInfos, err = c.ListCommit(cPipeline, "master", "", 0)
	require.NoError(t, err)
	require.Equal(t, 2, len(commitInfos))

	commitInfos, err = c.ListCommit(dPipeline, "master", "", 0)
	require.NoError(t, err)
	require.Equal(t, 2, len(commitInfos))

	for _, commitInfo := range commitInfos {
		commit := commitInfo.Commit
		buffer := bytes.Buffer{}
		require.NoError(t, c.GetFile(commit.Repo.Name, commit.ID, "file", 0, 0, &buffer))
		require.Equal(t, "", buffer.String())
	}
}

// TestFlushCommit
func TestFlushCommit(t *testing.T) {
	if testing.Short() {
		t.Skip("Skipping integration tests in short mode")
	}

	c := getPachClient(t)
	defer require.NoError(t, c.DeleteAll())
	prefix := tu.UniqueString("repo")
	makeRepoName := func(i int) string {
		return fmt.Sprintf("%s-%d", prefix, i)
	}

	sourceRepo := makeRepoName(0)
	require.NoError(t, c.CreateRepo(sourceRepo))

	// Create a five-stage pipeline
	numStages := 5
	for i := 0; i < numStages; i++ {
		repo := makeRepoName(i)
		require.NoError(t, c.CreatePipeline(
			makeRepoName(i+1),
			"",
			[]string{"cp", path.Join("/pfs", repo, "file"), "/pfs/out/file"},
			nil,
			&pps.ParallelismSpec{
				Constant: 1,
			},
			client.NewAtomInput(repo, "/*"),
			"",
			false,
		))
	}

	for i := 0; i < 10; i++ {
		commit, err := c.StartCommit(sourceRepo, "master")
		require.NoError(t, err)
		_, err = c.PutFile(sourceRepo, commit.ID, "file", strings.NewReader("foo\n"))
		require.NoError(t, err)
		require.NoError(t, c.FinishCommit(sourceRepo, commit.ID))
		commitIter, err := c.FlushCommit([]*pfs.Commit{client.NewCommit(sourceRepo, commit.ID)}, nil)
		require.NoError(t, err)
		commitInfos := collectCommitInfos(t, commitIter)
		require.Equal(t, numStages, len(commitInfos))
		jobInfos, err := c.FlushJobAll([]*pfs.Commit{client.NewCommit(sourceRepo, commit.ID)}, nil)
		require.NoError(t, err)
		require.Equal(t, numStages, len(jobInfos))
	}
}

func TestFlushCommitFailures(t *testing.T) {
	if testing.Short() {
		t.Skip("Skipping integration tests in short mode")
	}

	c := getPachClient(t)
	defer require.NoError(t, c.DeleteAll())
	dataRepo := tu.UniqueString("TestFlushCommitFailures")
	require.NoError(t, c.CreateRepo(dataRepo))
	prefix := tu.UniqueString("TestFlushCommitFailures")
	pipelineName := func(i int) string { return prefix + fmt.Sprintf("%d", i) }

	require.NoError(t, c.CreatePipeline(
		pipelineName(0),
		"",
		[]string{"sh"},
		[]string{fmt.Sprintf("cp /pfs/%s/* /pfs/out/", dataRepo)},
		&pps.ParallelismSpec{
			Constant: 1,
		},
		client.NewAtomInput(dataRepo, "/*"),
		"",
		false,
	))
	require.NoError(t, c.CreatePipeline(
		pipelineName(1),
		"",
		[]string{"sh"},
		[]string{
			fmt.Sprintf("if [ -f /pfs/%s/file1 ]; then exit 1; fi", pipelineName(0)),
			fmt.Sprintf("cp /pfs/%s/* /pfs/out/", pipelineName(0)),
		},
		&pps.ParallelismSpec{
			Constant: 1,
		},
		client.NewAtomInput(pipelineName(0), "/*"),
		"",
		false,
	))
	require.NoError(t, c.CreatePipeline(
		pipelineName(2),
		"",
		[]string{"sh"},
		[]string{fmt.Sprintf("cp /pfs/%s/* /pfs/out/", pipelineName(1))},
		&pps.ParallelismSpec{
			Constant: 1,
		},
		client.NewAtomInput(pipelineName(1), "/*"),
		"",
		false,
	))

	for i := 0; i < 2; i++ {
		commit, err := c.StartCommit(dataRepo, "master")
		require.NoError(t, err)
		_, err = c.PutFile(dataRepo, commit.ID, fmt.Sprintf("file%d", i), strings.NewReader("foo\n"))
		require.NoError(t, err)
		require.NoError(t, c.FinishCommit(dataRepo, commit.ID))
		jobInfos, err := c.FlushJobAll([]*pfs.Commit{client.NewCommit(dataRepo, commit.ID)}, nil)
		require.NoError(t, err)
		require.Equal(t, 3, len(jobInfos))
		if i == 0 {
			for _, ji := range jobInfos {
				require.Equal(t, pps.JobState_JOB_SUCCESS.String(), ji.State.String())
			}
		} else {
			for _, ji := range jobInfos {
				if ji.Pipeline.Name != pipelineName(0) {
					require.Equal(t, pps.JobState_JOB_FAILURE.String(), ji.State.String())
				}
			}
		}
	}
}

func TestFlushCommitAfterCreatePipeline(t *testing.T) {
	if testing.Short() {
		t.Skip("Skipping integration tests in short mode")
	}

	c := getPachClient(t)
	defer require.NoError(t, c.DeleteAll())
	repo := tu.UniqueString("data")
	require.NoError(t, c.CreateRepo(repo))

	var commit *pfs.Commit
	var err error
	for i := 0; i < 10; i++ {
		commit, err = c.StartCommit(repo, "")
		require.NoError(t, err)
		_, err = c.PutFile(repo, commit.ID, "file", strings.NewReader(fmt.Sprintf("foo%d\n", i)))
		require.NoError(t, err)
		require.NoError(t, c.FinishCommit(repo, commit.ID))
	}
	require.NoError(t, c.SetBranch(repo, commit.ID, "master"))

	pipeline := tu.UniqueString("pipeline")
	require.NoError(t, c.CreatePipeline(
		pipeline,
		"",
		[]string{"cp", path.Join("/pfs", repo, "file"), "/pfs/out/file"},
		nil,
		&pps.ParallelismSpec{
			Constant: 1,
		},
		client.NewAtomInput(repo, "/*"),
		"",
		false,
	))
	commitIter, err := c.FlushCommit([]*pfs.Commit{client.NewCommit(repo, "master")}, nil)
	require.NoError(t, err)
	collectCommitInfos(t, commitIter)
}

// TestRecreatePipeline tracks #432
func TestRecreatePipeline(t *testing.T) {
	if testing.Short() {
		t.Skip("Skipping integration tests in short mode")
	}

	c := getPachClient(t)
	defer require.NoError(t, c.DeleteAll())
	repo := tu.UniqueString("data")
	require.NoError(t, c.CreateRepo(repo))
	commit, err := c.StartCommit(repo, "master")
	require.NoError(t, err)
	_, err = c.PutFile(repo, commit.ID, "file", strings.NewReader("foo"))
	require.NoError(t, err)
	require.NoError(t, c.FinishCommit(repo, commit.ID))
	pipeline := tu.UniqueString("pipeline")
	createPipeline := func() {
		require.NoError(t, c.CreatePipeline(
			pipeline,
			"",
			[]string{"cp", path.Join("/pfs", repo, "file"), "/pfs/out/file"},
			nil,
			&pps.ParallelismSpec{
				Constant: 1,
			},
			client.NewAtomInput(repo, "/*"),
			"",
			false,
		))
		commitIter, err := c.FlushCommit([]*pfs.Commit{commit}, nil)
		require.NoError(t, err)
		require.Equal(t, 1, len(collectCommitInfos(t, commitIter)))
	}

	// Do it twice.  We expect jobs to be created on both runs.
	createPipeline()
	time.Sleep(5 * time.Second)
	require.NoError(t, c.DeletePipeline(pipeline))
	time.Sleep(5 * time.Second)
	createPipeline()
}

func TestDeletePipeline(t *testing.T) {
	if testing.Short() {
		t.Skip("Skipping integration tests in short mode")
	}

	c := getPachClient(t)
	defer require.NoError(t, c.DeleteAll())

	repo := tu.UniqueString("data")
	require.NoError(t, c.CreateRepo(repo))
	commit, err := c.StartCommit(repo, "master")
	require.NoError(t, err)
	_, err = c.PutFile(repo, commit.ID, uuid.NewWithoutDashes(), strings.NewReader("foo"))
	require.NoError(t, err)
	require.NoError(t, c.FinishCommit(repo, commit.ID))
	pipeline := tu.UniqueString("pipeline")
	createPipeline := func() {
		require.NoError(t, c.CreatePipeline(
			pipeline,
			"",
			[]string{"sleep", "20"},
			nil,
			&pps.ParallelismSpec{
				Constant: 1,
			},
			client.NewAtomInput(repo, "/*"),
			"",
			false,
		))
	}

	createPipeline()
	time.Sleep(10 * time.Second)
	// Wait for the pipeline to start running
	require.NoError(t, backoff.Retry(func() error {
		pipelineInfo, err := c.InspectPipeline(pipeline)
		if err != nil {
			return err
		}
		if pipelineInfo.State != pps.PipelineState_PIPELINE_RUNNING {
			return fmt.Errorf("no running pipeline")
		}
		return nil
	}, backoff.NewTestingBackOff()))
	require.NoError(t, c.DeletePipeline(pipeline))
	time.Sleep(5 * time.Second)
	// Wait for the pipeline to disappear
	require.NoError(t, backoff.Retry(func() error {
		_, err := c.InspectPipeline(pipeline)
		if err == nil {
			return fmt.Errorf("expected pipeline to be missing, but it's still present")
		}
		return nil
	}, backoff.NewTestingBackOff()))

	// The job should be gone
	jobs, err := c.ListJob(pipeline, nil, nil)
	require.NoError(t, err)
	require.Equal(t, len(jobs), 0)
}

func TestPipelineState(t *testing.T) {
	if testing.Short() {
		t.Skip("Skipping integration tests in short mode")
	}

	c := getPachClient(t)
	defer require.NoError(t, c.DeleteAll())
	repo := tu.UniqueString("data")
	require.NoError(t, c.CreateRepo(repo))
	pipeline := tu.UniqueString("pipeline")
	require.NoError(t, c.CreatePipeline(
		pipeline,
		"",
		[]string{"cp", path.Join("/pfs", repo, "file"), "/pfs/out/file"},
		nil,
		&pps.ParallelismSpec{
			Constant: 1,
		},
		client.NewAtomInput(repo, "/*"),
		"",
		false,
	))

	// Wait for pipeline to get picked up
	time.Sleep(15 * time.Second)
	require.NoError(t, backoff.Retry(func() error {
		pipelineInfo, err := c.InspectPipeline(pipeline)
		if err != nil {
			return err
		}
		if pipelineInfo.State != pps.PipelineState_PIPELINE_RUNNING {
			return fmt.Errorf("no running pipeline")
		}
		return nil
	}, backoff.NewTestingBackOff()))

	// Stop pipeline and wait for the pipeline to pause
	require.NoError(t, c.StopPipeline(pipeline))
	time.Sleep(5 * time.Second)
	require.NoError(t, backoff.Retry(func() error {
		pipelineInfo, err := c.InspectPipeline(pipeline)
		if err != nil {
			return err
		}
		if pipelineInfo.State != pps.PipelineState_PIPELINE_PAUSED {
			return fmt.Errorf("pipeline never paused, even though StopPipeline() was called")
		}
		return nil
	}, backoff.NewTestingBackOff()))

	// Restart pipeline and wait for the pipeline to resume
	require.NoError(t, c.StartPipeline(pipeline))
	time.Sleep(15 * time.Second)
	require.NoError(t, backoff.Retry(func() error {
		pipelineInfo, err := c.InspectPipeline(pipeline)
		if err != nil {
			return err
		}
		if pipelineInfo.State != pps.PipelineState_PIPELINE_RUNNING {
			return fmt.Errorf("pipeline never started, even though StartPipeline() was called")
		}
		return nil
	}, backoff.NewTestingBackOff()))
}

func TestPipelineJobCounts(t *testing.T) {
	if testing.Short() {
		t.Skip("Skipping integration tests in short mode")
	}

	c := getPachClient(t)
	defer require.NoError(t, c.DeleteAll())
	repo := tu.UniqueString("data")
	require.NoError(t, c.CreateRepo(repo))
	pipeline := tu.UniqueString("pipeline")
	require.NoError(t, c.CreatePipeline(
		pipeline,
		"",
		[]string{"cp", path.Join("/pfs", repo, "file"), "/pfs/out/file"},
		nil,
		&pps.ParallelismSpec{
			Constant: 1,
		},
		client.NewAtomInput(repo, "/*"),
		"",
		false,
	))

	// Trigger a job by creating a commit
	commit, err := c.StartCommit(repo, "master")
	require.NoError(t, err)
	_, err = c.PutFile(repo, commit.ID, "file", strings.NewReader("foo"))
	require.NoError(t, err)
	require.NoError(t, c.FinishCommit(repo, commit.ID))
	commitIter, err := c.FlushCommit([]*pfs.Commit{commit}, nil)
	require.NoError(t, err)
	collectCommitInfos(t, commitIter)
	jobInfos, err := c.ListJob(pipeline, nil, nil)
	require.NoError(t, err)
	require.Equal(t, 1, len(jobInfos))
	inspectJobRequest := &pps.InspectJobRequest{
		Job:        jobInfos[0].Job,
		BlockState: true,
	}
	ctx, cancel := context.WithTimeout(context.Background(), time.Second*30)
	defer cancel() //cleanup resources
	_, err = c.PpsAPIClient.InspectJob(ctx, inspectJobRequest)
	require.NoError(t, err)

	// check that the job has been accounted for
	pipelineInfo, err := c.InspectPipeline(pipeline)
	require.NoError(t, err)
	require.Equal(t, int32(1), pipelineInfo.JobCounts[int32(pps.JobState_JOB_SUCCESS)])
}

// TODO(msteffen): This test breaks the suite when run against cloud providers,
// because killing the pachd pod breaks the connection with pachctl port-forward
func TestDeleteAfterMembershipChange(t *testing.T) {
	t.Skip("This is causing intermittent CI failures")

	test := func(up bool) {
		repo := tu.UniqueString("TestDeleteAfterMembershipChange")
		c := getPachClient(t)
		defer require.NoError(t, c.DeleteAll())
		require.NoError(t, c.CreateRepo(repo))
		_, err := c.StartCommit(repo, "master")
		require.NoError(t, err)
		require.NoError(t, c.FinishCommit(repo, "master"))
		scalePachdRandom(t, up)
		c = getUsablePachClient(t)
		require.NoError(t, c.DeleteRepo(repo, false))
	}
	test(true)
	test(false)
}

// TODO(msteffen): This test breaks the suite when run against cloud providers,
// because killing the pachd pod breaks the connection with pachctl port-forward
func TestPachdRestartResumesRunningJobs(t *testing.T) {
	t.Skip("This is causing intermittent CI failures")
	// this test cannot be run in parallel because it restarts everything which breaks other tests.
	c := getPachClient(t)
	defer require.NoError(t, c.DeleteAll())
	// create repos
	dataRepo := tu.UniqueString("TestPachdRestartPickUpRunningJobs")
	require.NoError(t, c.CreateRepo(dataRepo))
	// create pipeline
	pipelineName := tu.UniqueString("pipeline")
	require.NoError(t, c.CreatePipeline(
		pipelineName,
		"",
		[]string{"bash"},
		[]string{
			"sleep 10",
		},
		&pps.ParallelismSpec{
			Constant: 1,
		},
		client.NewAtomInput(dataRepo, "/"),
		"",
		false,
	))
	commit, err := c.StartCommit(dataRepo, "master")
	require.NoError(t, err)
	_, err = c.PutFile(dataRepo, commit.ID, "file", strings.NewReader("foo\n"))
	require.NoError(t, err)
	require.NoError(t, c.FinishCommit(dataRepo, commit.ID))

	time.Sleep(5 * time.Second)

	jobInfos, err := c.ListJob(pipelineName, nil, nil)
	require.NoError(t, err)
	require.Equal(t, 1, len(jobInfos))
	require.Equal(t, pps.JobState_JOB_RUNNING, jobInfos[0].State)

	restartOne(t)
	// need a new client because the old one will have a defunct connection
	c = getUsablePachClient(t)

	jobInfo, err := c.InspectJob(jobInfos[0].Job.ID, true)
	require.NoError(t, err)
	require.Equal(t, pps.JobState_JOB_SUCCESS, jobInfo.State)
}

// TestUpdatePipelineThatHasNoOutput tracks #1637
func TestUpdatePipelineThatHasNoOutput(t *testing.T) {
	if testing.Short() {
		t.Skip("Skipping integration tests in short mode")
	}

	c := getPachClient(t)
	defer require.NoError(t, c.DeleteAll())

	dataRepo := tu.UniqueString("TestUpdatePipelineThatHasNoOutput")
	require.NoError(t, c.CreateRepo(dataRepo))

	commit, err := c.StartCommit(dataRepo, "master")
	require.NoError(t, err)
	_, err = c.PutFile(dataRepo, commit.ID, "file", strings.NewReader("foo\n"))
	require.NoError(t, err)
	require.NoError(t, c.FinishCommit(dataRepo, commit.ID))

	pipeline := tu.UniqueString("pipeline")
	require.NoError(t, c.CreatePipeline(
		pipeline,
		"",
		[]string{"sh"},
		[]string{"exit 1"},
		nil,
		client.NewAtomInput(dataRepo, "/"),
		"",
		false,
	))

	// Wait for job to spawn
	var jobInfos []*pps.JobInfo
	time.Sleep(10 * time.Second)
	require.NoError(t, backoff.Retry(func() error {
		var err error
		jobInfos, err = c.ListJob(pipeline, nil, nil)
		if err != nil {
			return err
		}
		if len(jobInfos) < 1 {
			return fmt.Errorf("job not spawned")
		}
		return nil
	}, backoff.NewTestingBackOff()))

	jobInfo, err := c.InspectJob(jobInfos[0].Job.ID, true)
	require.NoError(t, err)
	require.Equal(t, pps.JobState_JOB_FAILURE, jobInfo.State)

	// Now we update the pipeline
	require.NoError(t, c.CreatePipeline(
		pipeline,
		"",
		[]string{"sh"},
		[]string{"exit 1"},
		nil,
		client.NewAtomInput(dataRepo, "/"),
		"",
		true,
	))
}

func TestAcceptReturnCode(t *testing.T) {
	if testing.Short() {
		t.Skip("Skipping integration tests in short mode")
	}

	c := getPachClient(t)
	defer require.NoError(t, c.DeleteAll())

	dataRepo := tu.UniqueString("TestAcceptReturnCode")
	require.NoError(t, c.CreateRepo(dataRepo))

	commit, err := c.StartCommit(dataRepo, "master")
	require.NoError(t, err)
	_, err = c.PutFile(dataRepo, commit.ID, "file", strings.NewReader("foo\n"))
	require.NoError(t, err)
	require.NoError(t, c.FinishCommit(dataRepo, commit.ID))

	pipelineName := tu.UniqueString("pipeline")
	_, err = c.PpsAPIClient.CreatePipeline(
		context.Background(),
		&pps.CreatePipelineRequest{
			Pipeline: &pps.Pipeline{pipelineName},
			Transform: &pps.Transform{
				Cmd:              []string{"sh"},
				Stdin:            []string{"exit 1"},
				AcceptReturnCode: []int64{1},
			},
			Input: client.NewAtomInput(dataRepo, "/*"),
		},
	)
	require.NoError(t, err)

	commitIter, err := c.FlushCommit([]*pfs.Commit{commit}, nil)
	require.NoError(t, err)
	commitInfos := collectCommitInfos(t, commitIter)
	require.Equal(t, 1, len(commitInfos))

	jobInfos, err := c.ListJob(pipelineName, nil, nil)
	require.NoError(t, err)
	require.Equal(t, 1, len(jobInfos))

	jobInfo, err := c.InspectJob(jobInfos[0].Job.ID, true)
	require.NoError(t, err)
	require.Equal(t, pps.JobState_JOB_SUCCESS, jobInfo.State)
}

// TODO(msteffen): This test breaks the suite when run against cloud providers,
// because killing the pachd pod breaks the connection with pachctl port-forward
func TestRestartAll(t *testing.T) {
	t.Skip("This is causing intermittent CI failures")
	// this test cannot be run in parallel because it restarts everything which breaks other tests.
	c := getPachClient(t)
	defer require.NoError(t, c.DeleteAll())
	// create repos
	dataRepo := tu.UniqueString("TestRestartAll_data")
	require.NoError(t, c.CreateRepo(dataRepo))
	// create pipeline
	pipelineName := tu.UniqueString("pipeline")
	require.NoError(t, c.CreatePipeline(
		pipelineName,
		"",
		[]string{"cp", path.Join("/pfs", dataRepo, "file"), "/pfs/out/file"},
		nil,
		&pps.ParallelismSpec{
			Constant: 1,
		},
		client.NewAtomInput(dataRepo, "/*"),
		"",
		false,
	))
	// Do first commit to repo
	commit, err := c.StartCommit(dataRepo, "master")
	require.NoError(t, err)
	_, err = c.PutFile(dataRepo, commit.ID, "file", strings.NewReader("foo\n"))
	require.NoError(t, err)
	require.NoError(t, c.FinishCommit(dataRepo, commit.ID))
	commitIter, err := c.FlushCommit([]*pfs.Commit{commit}, nil)
	require.NoError(t, err)
	collectCommitInfos(t, commitIter)

	restartAll(t)

	// need a new client because the old one will have a defunct connection
	c = getUsablePachClient(t)

	// Wait a little for pipelines to restart
	time.Sleep(10 * time.Second)
	pipelineInfo, err := c.InspectPipeline(pipelineName)
	require.NoError(t, err)
	require.Equal(t, pps.PipelineState_PIPELINE_RUNNING, pipelineInfo.State)
	_, err = c.InspectRepo(dataRepo)
	require.NoError(t, err)
	_, err = c.InspectCommit(dataRepo, commit.ID)
	require.NoError(t, err)
}

// TODO(msteffen): This test breaks the suite when run against cloud providers,
// because killing the pachd pod breaks the connection with pachctl port-forward
func TestRestartOne(t *testing.T) {
	t.Skip("This is causing intermittent CI failures")
	// this test cannot be run in parallel because it restarts everything which breaks other tests.
	c := getPachClient(t)
	defer require.NoError(t, c.DeleteAll())
	// create repos
	dataRepo := tu.UniqueString("TestRestartOne_data")
	require.NoError(t, c.CreateRepo(dataRepo))
	// create pipeline
	pipelineName := tu.UniqueString("pipeline")
	require.NoError(t, c.CreatePipeline(
		pipelineName,
		"",
		[]string{"cp", path.Join("/pfs", dataRepo, "file"), "/pfs/out/file"},
		nil,
		&pps.ParallelismSpec{
			Constant: 1,
		},
		client.NewAtomInput(dataRepo, "/"),
		"",
		false,
	))
	// Do first commit to repo
	commit, err := c.StartCommit(dataRepo, "master")
	require.NoError(t, err)
	_, err = c.PutFile(dataRepo, commit.ID, "file", strings.NewReader("foo\n"))
	require.NoError(t, err)
	require.NoError(t, c.FinishCommit(dataRepo, commit.ID))
	commitIter, err := c.FlushCommit([]*pfs.Commit{commit}, nil)
	require.NoError(t, err)
	collectCommitInfos(t, commitIter)

	restartOne(t)

	// need a new client because the old one will have a defunct connection
	c = getUsablePachClient(t)

	_, err = c.InspectPipeline(pipelineName)
	require.NoError(t, err)
	_, err = c.InspectRepo(dataRepo)
	require.NoError(t, err)
	_, err = c.InspectCommit(dataRepo, commit.ID)
	require.NoError(t, err)
}

func TestPrettyPrinting(t *testing.T) {
	if testing.Short() {
		t.Skip("Skipping integration tests in short mode")
	}

	c := getPachClient(t)
	defer require.NoError(t, c.DeleteAll())
	// create repos
	dataRepo := tu.UniqueString("TestPrettyPrinting_data")
	require.NoError(t, c.CreateRepo(dataRepo))
	// create pipeline
	pipelineName := tu.UniqueString("pipeline")
	_, err := c.PpsAPIClient.CreatePipeline(
		context.Background(),
		&pps.CreatePipelineRequest{
			Pipeline: &pps.Pipeline{pipelineName},
			Transform: &pps.Transform{
				Cmd: []string{"cp", path.Join("/pfs", dataRepo, "file"), "/pfs/out/file"},
			},
			ParallelismSpec: &pps.ParallelismSpec{
				Constant: 1,
			},
			ResourceRequests: &pps.ResourceSpec{
				Memory: "100M",
				Cpu:    0.5,
			},
			Input: client.NewAtomInput(dataRepo, "/*"),
		})
	require.NoError(t, err)
	// Do a commit to repo
	commit, err := c.StartCommit(dataRepo, "master")
	require.NoError(t, err)
	_, err = c.PutFile(dataRepo, commit.ID, "file", strings.NewReader("foo\n"))
	require.NoError(t, err)
	require.NoError(t, c.FinishCommit(dataRepo, commit.ID))
	commitIter, err := c.FlushCommit([]*pfs.Commit{commit}, nil)
	require.NoError(t, err)
	commitInfos := collectCommitInfos(t, commitIter)
	require.Equal(t, 1, len(commitInfos))
	repoInfo, err := c.InspectRepo(dataRepo)
	require.NoError(t, err)
	require.NoError(t, pfspretty.PrintDetailedRepoInfo(repoInfo))
	for _, commitInfo := range commitInfos {
		require.NoError(t, pfspretty.PrintDetailedCommitInfo(commitInfo))
	}
	fileInfo, err := c.InspectFile(dataRepo, commit.ID, "file")
	require.NoError(t, err)
	require.NoError(t, pfspretty.PrintDetailedFileInfo(fileInfo))
	pipelineInfo, err := c.InspectPipeline(pipelineName)
	require.NoError(t, err)
	require.NoError(t, ppspretty.PrintDetailedPipelineInfo(pipelineInfo))
	jobInfos, err := c.ListJob("", nil, nil)
	require.NoError(t, err)
	require.True(t, len(jobInfos) > 0)
	require.NoError(t, ppspretty.PrintDetailedJobInfo(jobInfos[0]))
}

func TestDeleteAll(t *testing.T) {
	if testing.Short() {
		t.Skip("Skipping integration tests in short mode")
	}
	// this test cannot be run in parallel because it deletes everything
	c := getPachClient(t)
	defer require.NoError(t, c.DeleteAll())
	// create repos
	dataRepo := tu.UniqueString("TestDeleteAll_data")
	require.NoError(t, c.CreateRepo(dataRepo))
	// create pipeline
	pipelineName := tu.UniqueString("pipeline")
	require.NoError(t, c.CreatePipeline(
		pipelineName,
		"",
		[]string{"cp", path.Join("/pfs", dataRepo, "file"), "/pfs/out/file"},
		nil,
		&pps.ParallelismSpec{
			Constant: 1,
		},
		client.NewAtomInput(dataRepo, "/"),
		"",
		false,
	))
	// Do commit to repo
	commit, err := c.StartCommit(dataRepo, "master")
	require.NoError(t, err)
	_, err = c.PutFile(dataRepo, commit.ID, "file", strings.NewReader("foo\n"))
	require.NoError(t, err)
	require.NoError(t, c.FinishCommit(dataRepo, commit.ID))
	commitIter, err := c.FlushCommit([]*pfs.Commit{commit}, nil)
	require.NoError(t, err)
	require.Equal(t, 1, len(collectCommitInfos(t, commitIter)))
	require.NoError(t, c.DeleteAll())
	repoInfos, err := c.ListRepo(nil)
	require.NoError(t, err)
	require.Equal(t, 0, len(repoInfos))
	pipelineInfos, err := c.ListPipeline()
	require.NoError(t, err)
	require.Equal(t, 0, len(pipelineInfos))
	jobInfos, err := c.ListJob("", nil, nil)
	require.NoError(t, err)
	require.Equal(t, 0, len(jobInfos))
}

func TestRecursiveCp(t *testing.T) {
	if testing.Short() {
		t.Skip("Skipping integration tests in short mode")
	}

	c := getPachClient(t)
	defer require.NoError(t, c.DeleteAll())
	// create repos
	dataRepo := tu.UniqueString("TestRecursiveCp_data")
	require.NoError(t, c.CreateRepo(dataRepo))
	// create pipeline
	pipelineName := tu.UniqueString("TestRecursiveCp")
	require.NoError(t, c.CreatePipeline(
		pipelineName,
		"",
		[]string{"sh"},
		[]string{
			fmt.Sprintf("cp -r /pfs/%s /pfs/out", dataRepo),
		},
		&pps.ParallelismSpec{
			Constant: 1,
		},
		client.NewAtomInput(dataRepo, "/*"),
		"",
		false,
	))
	// Do commit to repo
	commit, err := c.StartCommit(dataRepo, "master")
	require.NoError(t, err)
	for i := 0; i < 100; i++ {
		_, err = c.PutFile(
			dataRepo,
			commit.ID,
			fmt.Sprintf("file%d", i),
			strings.NewReader(strings.Repeat("foo\n", 10000)),
		)
		require.NoError(t, err)
	}
	require.NoError(t, c.FinishCommit(dataRepo, commit.ID))
	commitIter, err := c.FlushCommit([]*pfs.Commit{commit}, nil)
	require.NoError(t, err)
	require.Equal(t, 1, len(collectCommitInfos(t, commitIter)))
}

func TestPipelineUniqueness(t *testing.T) {
	if testing.Short() {
		t.Skip("Skipping integration tests in short mode")
	}

	c := getPachClient(t)
	defer require.NoError(t, c.DeleteAll())

	repo := tu.UniqueString("data")
	require.NoError(t, c.CreateRepo(repo))
	pipelineName := tu.UniqueString("pipeline")
	require.NoError(t, c.CreatePipeline(
		pipelineName,
		"",
		[]string{"bash"},
		[]string{""},
		&pps.ParallelismSpec{
			Constant: 1,
		},
		client.NewAtomInput(repo, "/"),
		"",
		false,
	))
	err := c.CreatePipeline(
		pipelineName,
		"",
		[]string{"bash"},
		[]string{""},
		&pps.ParallelismSpec{
			Constant: 1,
		},
		client.NewAtomInput(repo, "/"),
		"",
		false,
	)
	require.YesError(t, err)
	require.Matches(t, "pipeline .*? already exists", err.Error())
}

func TestUpdatePipeline(t *testing.T) {
	if testing.Short() {
		t.Skip("Skipping integration tests in short mode")
	}

	c := getPachClient(t)
	defer require.NoError(t, c.DeleteAll())
	// create repos
	dataRepo := tu.UniqueString("TestUpdatePipeline_data")
	require.NoError(t, c.CreateRepo(dataRepo))
	pipelineName := tu.UniqueString("pipeline")
	require.NoError(t, c.CreatePipeline(
		pipelineName,
		"",
		[]string{"bash"},
		[]string{"echo foo >/pfs/out/file"},
		&pps.ParallelismSpec{
			Constant: 1,
		},
		client.NewAtomInput(dataRepo, "/*"),
		"",
		false,
	))

	_, err := c.StartCommit(dataRepo, "master")
	require.NoError(t, err)
	_, err = c.PutFile(dataRepo, "master", "file", strings.NewReader("1"))
	require.NoError(t, err)
	require.NoError(t, c.FinishCommit(dataRepo, "master"))

	iter, err := c.FlushCommit([]*pfs.Commit{client.NewCommit(dataRepo, "master")}, nil)
	require.NoError(t, err)
	collectCommitInfos(t, iter)

	var buffer bytes.Buffer
	require.NoError(t, c.GetFile(pipelineName, "master", "file", 0, 0, &buffer))
	require.Equal(t, "foo\n", buffer.String())

	// Update the pipeline, this will not create a new pipeline as reprocess
	// isn't set to true.
	require.NoError(t, c.CreatePipeline(
		pipelineName,
		"",
		[]string{"bash"},
		[]string{"echo bar >/pfs/out/file"},
		&pps.ParallelismSpec{
			Constant: 1,
		},
		client.NewAtomInput(dataRepo, "/*"),
		"",
		true,
	))

	_, err = c.StartCommit(dataRepo, "master")
	require.NoError(t, err)
	_, err = c.PutFile(dataRepo, "master", "file", strings.NewReader("2"))
	require.NoError(t, err)
	require.NoError(t, c.FinishCommit(dataRepo, "master"))
	iter, err = c.FlushCommit([]*pfs.Commit{client.NewCommit(dataRepo, "master")}, nil)
	require.NoError(t, err)
	collectCommitInfos(t, iter)

	buffer.Reset()
	require.NoError(t, c.GetFile(pipelineName, "master", "file", 0, 0, &buffer))
	require.Equal(t, "bar\n", buffer.String())

	// Update the pipeline again, this time with Reprocess: true set. Now we
	// should see a different output file
	_, err = c.PpsAPIClient.CreatePipeline(
		context.Background(),
		&pps.CreatePipelineRequest{
			Pipeline: client.NewPipeline(pipelineName),
			Transform: &pps.Transform{
				Cmd:   []string{"bash"},
				Stdin: []string{"echo buzz >/pfs/out/file"},
			},
			ParallelismSpec: &pps.ParallelismSpec{
				Constant: 1,
			},
			Input:     client.NewAtomInput(dataRepo, "/*"),
			Update:    true,
			Reprocess: true,
		})
	require.NoError(t, err)

	iter, err = c.FlushCommit([]*pfs.Commit{client.NewCommit(dataRepo, "master")}, nil)
	require.NoError(t, err)
	collectCommitInfos(t, iter)
	buffer.Reset()
	require.NoError(t, c.GetFile(pipelineName, "master", "file", 0, 0, &buffer))
	require.Equal(t, "buzz\n", buffer.String())
}

func TestUpdatePipelineRunningJob(t *testing.T) {
	if testing.Short() {
		t.Skip("Skipping integration tests in short mode")
	}

	c := getPachClient(t)
	defer require.NoError(t, c.DeleteAll())
	// create repos
	dataRepo := tu.UniqueString("TestUpdatePipeline_data")
	require.NoError(t, c.CreateRepo(dataRepo))
	pipelineName := tu.UniqueString("pipeline")
	require.NoError(t, c.CreatePipeline(
		pipelineName,
		"",
		[]string{"bash"},
		[]string{"sleep 1000"},
		&pps.ParallelismSpec{
			Constant: 2,
		},
		client.NewAtomInput(dataRepo, "/*"),
		"",
		false,
	))

	numFiles := 50
	commit1, err := c.StartCommit(dataRepo, "master")
	require.NoError(t, err)
	for i := 0; i < numFiles; i++ {
		_, err = c.PutFile(dataRepo, commit1.ID, fmt.Sprintf("file-%d", i), strings.NewReader(""))
	}
	require.NoError(t, c.FinishCommit(dataRepo, commit1.ID))

	commit2, err := c.StartCommit(dataRepo, "master")
	require.NoError(t, err)
	for i := 0; i < numFiles; i++ {
		_, err = c.PutFile(dataRepo, commit2.ID, fmt.Sprintf("file-%d", i+numFiles), strings.NewReader(""))
	}
	require.NoError(t, c.FinishCommit(dataRepo, commit2.ID))

	b := backoff.NewTestingBackOff()
	b.MaxElapsedTime = 30 * time.Second
	require.NoError(t, backoff.Retry(func() error {
		jobInfos, err := c.ListJob(pipelineName, nil, nil)
		if err != nil {
			return err
		}
		if len(jobInfos) != 1 {
			return fmt.Errorf("wrong number of jobs")
		}
		if pps.JobState_JOB_RUNNING != jobInfos[0].State {
			return fmt.Errorf("wrong state: %v for %s", jobInfos[0].State, jobInfos[0].Job.ID)
		}
		return nil
	}, b))

	// Update the pipeline. This will not create a new pipeline as reprocess
	// isn't set to true.
	require.NoError(t, c.CreatePipeline(
		pipelineName,
		"",
		[]string{"bash"},
		[]string{"true"},
		&pps.ParallelismSpec{
			Constant: 2,
		},
		client.NewAtomInput(dataRepo, "/*"),
		"",
		true,
	))
	iter, err := c.FlushCommit([]*pfs.Commit{client.NewCommit(dataRepo, "master")}, nil)
	require.NoError(t, err)
	collectCommitInfos(t, iter)

	// Currently, commits finish shortly before their respecive JobInfo documents
	// are updated (the pipeline master receives the commit update and then
	// updates the JobInfo document). Wait briefly for this to happen
	time.Sleep(10 * time.Second)

	jobInfos, err := c.ListJob(pipelineName, nil, nil)
	require.NoError(t, err)
	require.Equal(t, 2, len(jobInfos))
	require.Equal(t, pps.JobState_JOB_SUCCESS.String(), jobInfos[0].State.String())
	require.Equal(t, pps.JobState_JOB_KILLED.String(), jobInfos[1].State.String())
}

func TestManyFilesSingleCommit(t *testing.T) {
	if testing.Short() {
		t.Skip("Skipping integration tests in short mode")
	}
	c := getPachClient(t)
	defer require.NoError(t, c.DeleteAll())
	// create repos
	dataRepo := tu.UniqueString("TestManyFilesSingleCommit_data")
	require.NoError(t, c.CreateRepo(dataRepo))

	// Request enough to require more than one page of results
	numFiles := col.QueryPaginationLimit * 2
	_, err := c.StartCommit(dataRepo, "master")
	require.NoError(t, err)
	for i := 0; i < numFiles; i++ {
		_, err = c.PutFile(dataRepo, "master", fmt.Sprintf("file-%d", i), strings.NewReader(""))
		require.NoError(t, err)
	}
	require.NoError(t, c.FinishCommit(dataRepo, "master"))
	fileInfos, err := c.ListFile(dataRepo, "master", "")
	require.NoError(t, err)
	require.Equal(t, numFiles, len(fileInfos))
}

func TestStopPipeline(t *testing.T) {
	if testing.Short() {
		t.Skip("Skipping integration tests in short mode")
	}

	c := getPachClient(t)
	defer require.NoError(t, c.DeleteAll())
	// create repos
	dataRepo := tu.UniqueString("TestPipeline_data")
	require.NoError(t, c.CreateRepo(dataRepo))
	// create pipeline
	pipelineName := tu.UniqueString("pipeline")
	require.NoError(t, c.CreatePipeline(
		pipelineName,
		"",
		[]string{"cp", path.Join("/pfs", dataRepo, "file"), "/pfs/out/file"},
		nil,
		&pps.ParallelismSpec{
			Constant: 1,
		},
		client.NewAtomInput(dataRepo, "/*"),
		"",
		false,
	))

	// Stop the pipeline, so it doesn't process incoming commits
	require.NoError(t, c.StopPipeline(pipelineName))

	// Do first commit to repo
	commit1, err := c.StartCommit(dataRepo, "master")
	require.NoError(t, err)
	_, err = c.PutFile(dataRepo, commit1.ID, "file", strings.NewReader("foo\n"))
	require.NoError(t, err)
	require.NoError(t, c.FinishCommit(dataRepo, commit1.ID))

	// wait for 10 seconds and check that no commit has been outputted
	time.Sleep(10 * time.Second)
	commits, err := c.ListCommit(pipelineName, "master", "", 0)
	require.NoError(t, err)
	require.Equal(t, len(commits), 0)

	// Restart pipeline, and make sure old commit is processed
	require.NoError(t, c.StartPipeline(pipelineName))
	commitIter, err := c.FlushCommit([]*pfs.Commit{commit1}, nil)
	require.NoError(t, err)
	commitInfos := collectCommitInfos(t, commitIter)
	require.Equal(t, 1, len(commitInfos))
	var buffer bytes.Buffer
	require.NoError(t, c.GetFile(pipelineName, commitInfos[0].Commit.ID, "file", 0, 0, &buffer))
	require.Equal(t, "foo\n", buffer.String())
}

func TestPipelineAutoScaledown(t *testing.T) {
	if testing.Short() {
		t.Skip("Skipping integration tests in short mode")
	}

	c := getPachClient(t)
	defer require.NoError(t, c.DeleteAll())
	// create repos
	dataRepo := tu.UniqueString("TestPipelineAutoScaleDown")
	require.NoError(t, c.CreateRepo(dataRepo))
	// create pipeline
	pipelineName := tu.UniqueString("pipeline-auto-scaledown")
	parallelism := 4
	scaleDownThreshold := time.Duration(10 * time.Second)
	_, err := c.PpsAPIClient.CreatePipeline(
		context.Background(),
		&pps.CreatePipelineRequest{
			Pipeline: client.NewPipeline(pipelineName),
			Transform: &pps.Transform{
				Cmd: []string{"sh"},
				Stdin: []string{
					"echo success",
				},
			},
			ParallelismSpec: &pps.ParallelismSpec{
				Constant: uint64(parallelism),
			},
			ResourceRequests: &pps.ResourceSpec{
				Memory: "100M",
			},
			Input:              client.NewAtomInput(dataRepo, "/"),
			ScaleDownThreshold: types.DurationProto(scaleDownThreshold),
		})
	require.NoError(t, err)

	pipelineInfo, err := c.InspectPipeline(pipelineName)
	require.NoError(t, err)

	// Wait for the pipeline to scale down
	time.Sleep(10 * time.Second)
	b := backoff.NewTestingBackOff()
	b.MaxElapsedTime = scaleDownThreshold + 30*time.Second
	checkScaleDown := func() error {
		rc, err := pipelineRc(t, pipelineInfo)
		if err != nil {
			return err
		}
		if *rc.Spec.Replicas != 1 {
			return fmt.Errorf("rc.Spec.Replicas should be 1")
		}
		if !rc.Spec.Template.Spec.Containers[0].Resources.Requests.Memory().IsZero() {
			return fmt.Errorf("resource requests should be zero when the pipeline is in scale-down mode")
		}
		return nil
	}
	require.NoError(t, backoff.Retry(checkScaleDown, b))

	// Trigger a job
	commit, err := c.StartCommit(dataRepo, "master")
	require.NoError(t, err)
	_, err = c.PutFile(dataRepo, commit.ID, "file", strings.NewReader("foo\n"))
	require.NoError(t, err)
	require.NoError(t, c.FinishCommit(dataRepo, commit.ID))
	commitIter, err := c.FlushCommit([]*pfs.Commit{commit}, nil)
	require.NoError(t, err)
	commitInfos := collectCommitInfos(t, commitIter)
	require.Equal(t, 1, len(commitInfos))
	rc, err := pipelineRc(t, pipelineInfo)
	require.NoError(t, err)
	require.Equal(t, int32(parallelism), int32(*rc.Spec.Replicas))
	// Check that the resource requests have been reset
	require.Equal(t, "100M", rc.Spec.Template.Spec.Containers[0].Resources.Requests.Memory().String())

	// Once the job finishes, the pipeline will scale down again
	b.Reset()
	require.NoError(t, backoff.Retry(checkScaleDown, b))
}

func TestPipelineEnv(t *testing.T) {
	if testing.Short() {
		t.Skip("Skipping integration tests in short mode")
	}

	// make a secret to reference
	k := getKubeClient(t)
	secretName := tu.UniqueString("test-secret")
	_, err := k.CoreV1().Secrets(v1.NamespaceDefault).Create(
		&v1.Secret{
			ObjectMeta: metav1.ObjectMeta{
				Name: secretName,
			},
			Data: map[string][]byte{
				"foo": []byte("foo\n"),
			},
		},
	)
	require.NoError(t, err)
	c := getPachClient(t)
	defer require.NoError(t, c.DeleteAll())
	// create repos
	dataRepo := tu.UniqueString("TestPipelineEnv_data")
	require.NoError(t, c.CreateRepo(dataRepo))
	// create pipeline
	pipelineName := tu.UniqueString("pipeline")
	_, err = c.PpsAPIClient.CreatePipeline(
		context.Background(),
		&pps.CreatePipelineRequest{
			Pipeline: client.NewPipeline(pipelineName),
			Transform: &pps.Transform{
				Cmd: []string{"sh"},
				Stdin: []string{
					"ls /var/secret",
					"cat /var/secret/foo > /pfs/out/foo",
					"echo $bar> /pfs/out/bar",
					"echo $foo> /pfs/out/foo_env",
				},
				Env: map[string]string{"bar": "bar"},
				Secrets: []*pps.Secret{
					{
						Name:      secretName,
						Key:       "foo",
						MountPath: "/var/secret",
						EnvVar:    "foo",
					},
				},
			},
			ParallelismSpec: &pps.ParallelismSpec{
				Constant: 1,
			},
			Input: client.NewAtomInput(dataRepo, "/*"),
		})
	require.NoError(t, err)
	// Do first commit to repo
	commit, err := c.StartCommit(dataRepo, "master")
	require.NoError(t, err)
	_, err = c.PutFile(dataRepo, commit.ID, "file", strings.NewReader("foo\n"))
	require.NoError(t, err)
	require.NoError(t, c.FinishCommit(dataRepo, commit.ID))
	commitIter, err := c.FlushCommit([]*pfs.Commit{commit}, nil)
	require.NoError(t, err)
	commitInfos := collectCommitInfos(t, commitIter)
	require.Equal(t, 1, len(commitInfos))
	var buffer bytes.Buffer
	require.NoError(t, c.GetFile(pipelineName, commitInfos[0].Commit.ID, "foo", 0, 0, &buffer))
	require.Equal(t, "foo\n", buffer.String())
	buffer.Reset()
	require.NoError(t, c.GetFile(pipelineName, commitInfos[0].Commit.ID, "foo_env", 0, 0, &buffer))
	require.Equal(t, "foo\n", buffer.String())
	buffer.Reset()
	require.NoError(t, c.GetFile(pipelineName, commitInfos[0].Commit.ID, "bar", 0, 0, &buffer))
	require.Equal(t, "bar\n", buffer.String())
}

func TestPipelineWithFullObjects(t *testing.T) {
	if testing.Short() {
		t.Skip("Skipping integration tests in short mode")
	}

	c := getPachClient(t)
	defer require.NoError(t, c.DeleteAll())
	// create repos
	dataRepo := tu.UniqueString("TestPipeline_data")
	require.NoError(t, c.CreateRepo(dataRepo))
	// create pipeline
	pipelineName := tu.UniqueString("pipeline")
	require.NoError(t, c.CreatePipeline(
		pipelineName,
		"",
		[]string{"cp", path.Join("/pfs", dataRepo, "file"), "/pfs/out/file"},
		nil,
		&pps.ParallelismSpec{
			Constant: 1,
		},
		client.NewAtomInput(dataRepo, "/*"),
		"",
		false,
	))
	// Do first commit to repo
	commit1, err := c.StartCommit(dataRepo, "master")
	require.NoError(t, err)
	_, err = c.PutFile(dataRepo, commit1.ID, "file", strings.NewReader("foo\n"))
	require.NoError(t, err)
	require.NoError(t, c.FinishCommit(dataRepo, commit1.ID))
	commitInfoIter, err := c.FlushCommit([]*pfs.Commit{client.NewCommit(dataRepo, commit1.ID)}, nil)
	require.NoError(t, err)
	commitInfos := collectCommitInfos(t, commitInfoIter)
	require.Equal(t, 1, len(commitInfos))
	var buffer bytes.Buffer
	require.NoError(t, c.GetFile(commitInfos[0].Commit.Repo.Name, commitInfos[0].Commit.ID, "file", 0, 0, &buffer))
	require.Equal(t, "foo\n", buffer.String())
	// Do second commit to repo
	commit2, err := c.StartCommit(dataRepo, "master")
	require.NoError(t, err)
	_, err = c.PutFile(dataRepo, commit2.ID, "file", strings.NewReader("bar\n"))
	require.NoError(t, err)
	require.NoError(t, c.FinishCommit(dataRepo, commit2.ID))
	commitInfoIter, err = c.FlushCommit([]*pfs.Commit{client.NewCommit(dataRepo, "master")}, nil)
	require.NoError(t, err)
	commitInfos = collectCommitInfos(t, commitInfoIter)
	require.Equal(t, 1, len(commitInfos))
	buffer = bytes.Buffer{}
	require.NoError(t, c.GetFile(commitInfos[0].Commit.Repo.Name, commitInfos[0].Commit.ID, "file", 0, 0, &buffer))
	require.Equal(t, "foo\nbar\n", buffer.String())
}

func TestPipelineWithExistingInputCommits(t *testing.T) {
	if testing.Short() {
		t.Skip("Skipping integration tests in short mode")
	}

	c := getPachClient(t)
	defer require.NoError(t, c.DeleteAll())
	// create repos
	dataRepo := tu.UniqueString("TestPipeline_data")
	require.NoError(t, c.CreateRepo(dataRepo))
	// Do first commit to repo
	commit1, err := c.StartCommit(dataRepo, "master")
	require.NoError(t, err)
	_, err = c.PutFile(dataRepo, commit1.ID, "file", strings.NewReader("foo\n"))
	require.NoError(t, err)
	require.NoError(t, c.FinishCommit(dataRepo, commit1.ID))
	// Do second commit to repo
	commit2, err := c.StartCommit(dataRepo, "master")
	require.NoError(t, err)
	_, err = c.PutFile(dataRepo, commit2.ID, "file", strings.NewReader("bar\n"))
	require.NoError(t, err)
	require.NoError(t, c.FinishCommit(dataRepo, commit2.ID))
	// create pipeline
	pipelineName := tu.UniqueString("pipeline")
	require.NoError(t, c.CreatePipeline(
		pipelineName,
		"",
		[]string{"cp", path.Join("/pfs", dataRepo, "file"), "/pfs/out/file"},
		nil,
		&pps.ParallelismSpec{
			Constant: 1,
		},
		client.NewAtomInput(dataRepo, "/*"),
		"",
		false,
	))

	commitInfoIter, err := c.FlushCommit([]*pfs.Commit{client.NewCommit(dataRepo, "master")}, nil)
	require.NoError(t, err)
	commitInfos := collectCommitInfos(t, commitInfoIter)
	require.Equal(t, 1, len(commitInfos))
	buffer := bytes.Buffer{}
	require.NoError(t, c.GetFile(commitInfos[0].Commit.Repo.Name, commitInfos[0].Commit.ID, "file", 0, 0, &buffer))
	require.Equal(t, "foo\nbar\n", buffer.String())

	// Check that one output commit is created (processing the inputs' head commits)
	commitInfos, err = c.ListCommit(pipelineName, "master", "", 0)
	require.NoError(t, err)
	require.Equal(t, 1, len(commitInfos))
}

func TestPipelineThatSymlinks(t *testing.T) {
	if testing.Short() {
		t.Skip("Skipping integration tests in short mode")
	}

	c := getPachClient(t)
	defer require.NoError(t, c.DeleteAll())

	// create repos
	dataRepo := tu.UniqueString("TestPipeline_data")
	require.NoError(t, c.CreateRepo(dataRepo))

	// create pipeline
	pipelineName := tu.UniqueString("pipeline")
	require.NoError(t, c.CreatePipeline(
		pipelineName,
		"",
		[]string{"bash"},
		[]string{
			// Symlinks to input files
			fmt.Sprintf("ln -s /pfs/%s/foo /pfs/out/foo", dataRepo),
			fmt.Sprintf("ln -s /pfs/%s/dir1/bar /pfs/out/bar", dataRepo),
			"mkdir /pfs/out/dir",
			fmt.Sprintf("ln -s /pfs/%s/dir2 /pfs/out/dir/dir2", dataRepo),
			// Symlinks to external files
			"echo buzz > /tmp/buzz",
			"ln -s /tmp/buzz /pfs/out/buzz",
		},
		&pps.ParallelismSpec{
			Constant: 1,
		},
		client.NewAtomInput(dataRepo, "/"),
		"",
		false,
	))

	// Do first commit to repo
	commit, err := c.StartCommit(dataRepo, "master")
	require.NoError(t, err)
	_, err = c.PutFile(dataRepo, commit.ID, "foo", strings.NewReader("foo"))
	require.NoError(t, err)
	_, err = c.PutFile(dataRepo, commit.ID, "dir1/bar", strings.NewReader("bar"))
	require.NoError(t, err)
	_, err = c.PutFile(dataRepo, commit.ID, "dir2/foo", strings.NewReader("foo"))
	require.NoError(t, err)
	require.NoError(t, c.FinishCommit(dataRepo, commit.ID))

	commitInfoIter, err := c.FlushCommit([]*pfs.Commit{client.NewCommit(dataRepo, "master")}, nil)
	require.NoError(t, err)
	commitInfos := collectCommitInfos(t, commitInfoIter)
	require.Equal(t, 1, len(commitInfos))

	// Check that the output files are identical to the input files.
	buffer := bytes.Buffer{}
	require.NoError(t, c.GetFile(commitInfos[0].Commit.Repo.Name, commitInfos[0].Commit.ID, "foo", 0, 0, &buffer))
	require.Equal(t, "foo", buffer.String())
	buffer.Reset()
	require.NoError(t, c.GetFile(commitInfos[0].Commit.Repo.Name, commitInfos[0].Commit.ID, "bar", 0, 0, &buffer))
	require.Equal(t, "bar", buffer.String())
	buffer.Reset()
	require.NoError(t, c.GetFile(commitInfos[0].Commit.Repo.Name, commitInfos[0].Commit.ID, "dir/dir2/foo", 0, 0, &buffer))
	require.Equal(t, "foo", buffer.String())
	buffer.Reset()
	require.NoError(t, c.GetFile(commitInfos[0].Commit.Repo.Name, commitInfos[0].Commit.ID, "buzz", 0, 0, &buffer))
	require.Equal(t, "buzz\n", buffer.String())

	// Make sure that we skipped the upload by checking that the input file
	// and the output file have the same object refs.
	inputFooFileInfo, err := c.InspectFile(dataRepo, commit.ID, "foo")
	require.NoError(t, err)
	outputFooFileInfo, err := c.InspectFile(pipelineName, commitInfos[0].Commit.ID, "foo")
	require.NoError(t, err)
	require.Equal(t, inputFooFileInfo.Objects, outputFooFileInfo.Objects)
	inputFooFileInfo, err = c.InspectFile(dataRepo, commit.ID, "dir1/bar")
	require.NoError(t, err)
	outputFooFileInfo, err = c.InspectFile(pipelineName, commitInfos[0].Commit.ID, "bar")
	require.NoError(t, err)
	require.Equal(t, inputFooFileInfo.Objects, outputFooFileInfo.Objects)
	inputFooFileInfo, err = c.InspectFile(dataRepo, commit.ID, "dir2/foo")
	require.NoError(t, err)
	outputFooFileInfo, err = c.InspectFile(pipelineName, commitInfos[0].Commit.ID, "dir/dir2/foo")
	require.NoError(t, err)
	require.Equal(t, inputFooFileInfo.Objects, outputFooFileInfo.Objects)
}

// TestChainedPipelines tracks https://github.com/pachyderm/pachyderm/issues/797
func TestChainedPipelines(t *testing.T) {
	if testing.Short() {
		t.Skip("Skipping integration tests in short mode")
	}

	c := getPachClient(t)
	defer require.NoError(t, c.DeleteAll())
	aRepo := tu.UniqueString("A")
	require.NoError(t, c.CreateRepo(aRepo))

	dRepo := tu.UniqueString("D")
	require.NoError(t, c.CreateRepo(dRepo))

	aCommit, err := c.StartCommit(aRepo, "master")
	require.NoError(t, err)
	_, err = c.PutFile(aRepo, "master", "file", strings.NewReader("foo\n"))
	require.NoError(t, err)
	require.NoError(t, c.FinishCommit(aRepo, "master"))

	dCommit, err := c.StartCommit(dRepo, "master")
	require.NoError(t, err)
	_, err = c.PutFile(dRepo, "master", "file", strings.NewReader("bar\n"))
	require.NoError(t, err)
	require.NoError(t, c.FinishCommit(dRepo, "master"))

	bPipeline := tu.UniqueString("B")
	require.NoError(t, c.CreatePipeline(
		bPipeline,
		"",
		[]string{"cp", path.Join("/pfs", aRepo, "file"), "/pfs/out/file"},
		nil,
		&pps.ParallelismSpec{
			Constant: 1,
		},
		client.NewAtomInput(aRepo, "/"),
		"",
		false,
	))

	cPipeline := tu.UniqueString("C")
	require.NoError(t, c.CreatePipeline(
		cPipeline,
		"",
		[]string{"sh"},
		[]string{fmt.Sprintf("cp /pfs/%s/file /pfs/out/bFile", bPipeline),
			fmt.Sprintf("cp /pfs/%s/file /pfs/out/dFile", dRepo)},
		&pps.ParallelismSpec{
			Constant: 1,
		},
		client.NewCrossInput(
			client.NewAtomInput(bPipeline, "/"),
			client.NewAtomInput(dRepo, "/"),
		),
		"",
		false,
	))
	resultIter, err := c.FlushCommit([]*pfs.Commit{aCommit, dCommit}, nil)
	require.NoError(t, err)
	results := collectCommitInfos(t, resultIter)
	require.Equal(t, 1, len(results))
	require.Equal(t, cPipeline, results[0].Commit.Repo.Name)
	var buf bytes.Buffer
	require.NoError(t, c.GetFile(cPipeline, results[0].Commit.ID, "bFile", 0, 0, &buf))
	require.Equal(t, "foo\n", buf.String())
	buf.Reset()
	require.NoError(t, c.GetFile(cPipeline, results[0].Commit.ID, "dFile", 0, 0, &buf))
	require.Equal(t, "bar\n", buf.String())
}

// DAG:
//
// A
// |
// B  E
// | /
// C
// |
// D
func TestChainedPipelinesNoDelay(t *testing.T) {
	if testing.Short() {
		t.Skip("Skipping integration tests in short mode")
	}

	c := getPachClient(t)
	defer require.NoError(t, c.DeleteAll())
	aRepo := tu.UniqueString("A")
	require.NoError(t, c.CreateRepo(aRepo))

	eRepo := tu.UniqueString("E")
	require.NoError(t, c.CreateRepo(eRepo))

	aCommit, err := c.StartCommit(aRepo, "master")
	require.NoError(t, err)
	_, err = c.PutFile(aRepo, "master", "file", strings.NewReader("foo\n"))
	require.NoError(t, err)
	require.NoError(t, c.FinishCommit(aRepo, "master"))

	eCommit, err := c.StartCommit(eRepo, "master")
	require.NoError(t, err)
	_, err = c.PutFile(eRepo, "master", "file", strings.NewReader("bar\n"))
	require.NoError(t, err)
	require.NoError(t, c.FinishCommit(eRepo, "master"))

	bPipeline := tu.UniqueString("B")
	require.NoError(t, c.CreatePipeline(
		bPipeline,
		"",
		[]string{"cp", path.Join("/pfs", aRepo, "file"), "/pfs/out/file"},
		nil,
		&pps.ParallelismSpec{
			Constant: 1,
		},
		client.NewAtomInput(aRepo, "/"),
		"",
		false,
	))

	cPipeline := tu.UniqueString("C")
	require.NoError(t, c.CreatePipeline(
		cPipeline,
		"",
		[]string{"sh"},
		[]string{fmt.Sprintf("cp /pfs/%s/file /pfs/out/bFile", bPipeline),
			fmt.Sprintf("cp /pfs/%s/file /pfs/out/eFile", eRepo)},
		&pps.ParallelismSpec{
			Constant: 1,
		},
		client.NewCrossInput(
			client.NewAtomInput(bPipeline, "/"),
			client.NewAtomInput(eRepo, "/"),
		),
		"",
		false,
	))

	dPipeline := tu.UniqueString("D")
	require.NoError(t, c.CreatePipeline(
		dPipeline,
		"",
		[]string{"sh"},
		[]string{fmt.Sprintf("cp /pfs/%s/bFile /pfs/out/bFile", cPipeline),
			fmt.Sprintf("cp /pfs/%s/eFile /pfs/out/eFile", cPipeline)},
		&pps.ParallelismSpec{
			Constant: 1,
		},
		client.NewAtomInput(cPipeline, "/"),
		"",
		false,
	))

	resultsIter, err := c.FlushCommit([]*pfs.Commit{aCommit, eCommit}, nil)
	require.NoError(t, err)
	results := collectCommitInfos(t, resultsIter)
	require.Equal(t, 2, len(results))

	eCommit2, err := c.StartCommit(eRepo, "master")
	require.NoError(t, err)
	_, err = c.PutFile(eRepo, "master", "file", strings.NewReader("bar\n"))
	require.NoError(t, err)
	require.NoError(t, c.FinishCommit(eRepo, "master"))

	resultsIter, err = c.FlushCommit([]*pfs.Commit{eCommit2}, nil)
	require.NoError(t, err)
	results = collectCommitInfos(t, resultsIter)
	require.Equal(t, 2, len(results))

	// Get number of jobs triggered in pipeline D
	jobInfos, err := c.ListJob(dPipeline, nil, nil)
	require.NoError(t, err)
	require.Equal(t, 2, len(jobInfos))
}

func collectCommitInfos(t testing.TB, commitInfoIter client.CommitInfoIterator) []*pfs.CommitInfo {
	var commitInfos []*pfs.CommitInfo
	for {
		commitInfo, err := commitInfoIter.Next()
		if err == io.EOF {
			return commitInfos
		}
		require.NoError(t, err)
		commitInfos = append(commitInfos, commitInfo)
	}
}

func TestParallelismSpec(t *testing.T) {
	if testing.Short() {
		t.Skip("Skipping integration tests in short mode")
	}
	kubeclient := getKubeClient(t)
	nodes, err := kubeclient.CoreV1().Nodes().List(metav1.ListOptions{})
	numNodes := len(nodes.Items)

	// Test Constant strategy
	parellelism, err := ppsutil.GetExpectedNumWorkers(getKubeClient(t), &pps.ParallelismSpec{
		Constant: 7,
	})
	require.NoError(t, err)
	require.Equal(t, 7, parellelism)

	// Coefficient == 1 (basic test)
	// TODO(msteffen): This test can fail when run against cloud providers, if the
	// remote cluster has more than one node (in which case "Coefficient: 1" will
	// cause more than 1 worker to start)
	parellelism, err = ppsutil.GetExpectedNumWorkers(kubeclient, &pps.ParallelismSpec{
		Coefficient: 1,
	})
	require.NoError(t, err)
	require.Equal(t, numNodes, parellelism)

	// Coefficient > 1
	parellelism, err = ppsutil.GetExpectedNumWorkers(kubeclient, &pps.ParallelismSpec{
		Coefficient: 2,
	})
	require.NoError(t, err)
	require.Equal(t, 2*numNodes, parellelism)

	// Make sure we start at least one worker
	parellelism, err = ppsutil.GetExpectedNumWorkers(kubeclient, &pps.ParallelismSpec{
		Coefficient: 0.01,
	})
	require.NoError(t, err)
	require.Equal(t, 1, parellelism)

	// Test 0-initialized JobSpec
	parellelism, err = ppsutil.GetExpectedNumWorkers(kubeclient, &pps.ParallelismSpec{})
	require.NoError(t, err)
	require.Equal(t, 1, parellelism)

	// Test nil JobSpec
	parellelism, err = ppsutil.GetExpectedNumWorkers(kubeclient, nil)
	require.NoError(t, err)
	require.Equal(t, 1, parellelism)
}

func TestPipelineJobDeletion(t *testing.T) {
	if testing.Short() {
		t.Skip("Skipping integration tests in short mode")
	}

	c := getPachClient(t)
	defer require.NoError(t, c.DeleteAll())
	// create repos
	dataRepo := tu.UniqueString("TestPipeline_data")
	require.NoError(t, c.CreateRepo(dataRepo))
	// create pipeline
	pipelineName := tu.UniqueString("pipeline")
	require.NoError(t, c.CreatePipeline(
		pipelineName,
		"",
		[]string{"cp", path.Join("/pfs", dataRepo, "file"), "/pfs/out/file"},
		nil,
		&pps.ParallelismSpec{
			Constant: 1,
		},
		client.NewAtomInput(dataRepo, "/"),
		"",
		false,
	))

	commit, err := c.StartCommit(dataRepo, "master")
	require.NoError(t, err)
	_, err = c.PutFile(dataRepo, commit.ID, "file", strings.NewReader("foo\n"))
	require.NoError(t, err)
	require.NoError(t, c.FinishCommit(dataRepo, commit.ID))

	commitIter, err := c.FlushCommit([]*pfs.Commit{commit}, nil)
	require.NoError(t, err)

	_, err = commitIter.Next()
	require.NoError(t, err)

	// Now delete the corresponding job
	jobInfos, err := c.ListJob(pipelineName, nil, nil)
	require.NoError(t, err)
	require.Equal(t, 1, len(jobInfos))
	err = c.DeleteJob(jobInfos[0].Job.ID)
	require.NoError(t, err)
}

func TestStopJob(t *testing.T) {
	if testing.Short() {
		t.Skip("Skipping integration tests in short mode")
	}

	c := getPachClient(t)
	defer require.NoError(t, c.DeleteAll())
	// create repos
	dataRepo := tu.UniqueString("TestStopJob")
	require.NoError(t, c.CreateRepo(dataRepo))
	// create pipeline
	pipelineName := tu.UniqueString("pipeline-stop-job")
	require.NoError(t, c.CreatePipeline(
		pipelineName,
		"",
		[]string{"sleep", "20"},
		nil,
		&pps.ParallelismSpec{
			Constant: 1,
		},
		client.NewAtomInput(dataRepo, "/"),
		"",
		false,
	))

	// Create two input commits to trigger two jobs.
	// We will stop the first job midway through, and assert that the
	// second job finishes.
	commit1, err := c.StartCommit(dataRepo, "master")
	require.NoError(t, err)
	_, err = c.PutFile(dataRepo, commit1.ID, "file", strings.NewReader("foo\n"))
	require.NoError(t, err)
	require.NoError(t, c.FinishCommit(dataRepo, commit1.ID))

	commit2, err := c.StartCommit(dataRepo, "master")
	require.NoError(t, err)
	_, err = c.PutFile(dataRepo, commit2.ID, "file", strings.NewReader("foo\n"))
	require.NoError(t, err)
	require.NoError(t, c.FinishCommit(dataRepo, commit2.ID))

	var jobID string
	b := backoff.NewTestingBackOff()
	require.NoError(t, backoff.Retry(func() error {
		jobInfos, err := c.ListJob(pipelineName, nil, nil)
		require.NoError(t, err)
		if len(jobInfos) != 1 {
			return fmt.Errorf("len(jobInfos) should be 1")
		}
		jobID = jobInfos[0].Job.ID
		if pps.JobState_JOB_RUNNING != jobInfos[0].State {
			return fmt.Errorf("jobInfos[0] has the wrong state")
		}
		return nil
	}, b))

	// Now stop the first job
	err = c.StopJob(jobID)
	require.NoError(t, err)
	jobInfo, err := c.InspectJob(jobID, true)
	require.NoError(t, err)
	require.Equal(t, pps.JobState_JOB_KILLED, jobInfo.State)

	b.Reset()
	// Check that the second job completes
	require.NoError(t, backoff.Retry(func() error {
		jobInfos, err := c.ListJob(pipelineName, nil, nil)
		require.NoError(t, err)
		if len(jobInfos) != 2 {
			return fmt.Errorf("len(jobInfos) should be 2")
		}
		jobID = jobInfos[0].Job.ID
		return nil
	}, b))
	jobInfo, err = c.InspectJob(jobID, true)
	require.NoError(t, err)
	require.Equal(t, pps.JobState_JOB_SUCCESS, jobInfo.State)
}

func TestGetLogs(t *testing.T) {
	testGetLogs(t, false)
}

func TestGetLogsWithStats(t *testing.T) {
	testGetLogs(t, true)
}

func testGetLogs(t *testing.T, enableStats bool) {
	if testing.Short() {
		t.Skip("Skipping integration tests in short mode")
	}

	c := getPachClient(t)
	defer require.NoError(t, c.DeleteAll())
	iter := c.GetLogs("", "", nil, "", false, false, 0)
	for iter.Next() {
	}
	require.NoError(t, iter.Err())
	// create repos
	dataRepo := tu.UniqueString("data")
	require.NoError(t, c.CreateRepo(dataRepo))
	// create pipeline
	pipelineName := tu.UniqueString("pipeline")
	_, err := c.PpsAPIClient.CreatePipeline(context.Background(),
		&pps.CreatePipelineRequest{
			Pipeline: client.NewPipeline(pipelineName),
			Transform: &pps.Transform{
				Cmd: []string{"sh"},
				Stdin: []string{
					fmt.Sprintf("cp /pfs/%s/file /pfs/out/file", dataRepo),
					"echo foo",
					"echo bar",
				},
			},
			Input:       client.NewAtomInput(dataRepo, "/*"),
			EnableStats: enableStats,
			ParallelismSpec: &pps.ParallelismSpec{
				Constant: 4,
			},
		})
	require.NoError(t, err)

	// Commit data to repo and flush commit
	commit, err := c.StartCommit(dataRepo, "master")
	require.NoError(t, err)
	_, err = c.PutFile(dataRepo, "master", "file", strings.NewReader("foo\n"))
	require.NoError(t, err)
	require.NoError(t, c.FinishCommit(dataRepo, "master"))
	commitIter, err := c.FlushCommit([]*pfs.Commit{commit}, nil)
	require.NoError(t, err)
	commitInfos := collectCommitInfos(t, commitIter)
	require.Equal(t, 1, len(commitInfos))

	// Get logs from pipeline, using pipeline
	iter = c.GetLogs(pipelineName, "", nil, "", false, false, 0)
	var numLogs int
	var loglines []string
	for iter.Next() {
		if !iter.Message().User {
			continue
		}
		numLogs++
		require.True(t, iter.Message().Message != "")
		loglines = append(loglines, strings.TrimSuffix(iter.Message().Message, "\n"))
	}
	require.Equal(t, 2, numLogs, "logs:\n%s", strings.Join(loglines, "\n"))
	require.NoError(t, iter.Err())

	// Get logs from pipeline, using pipeline
	iter = c.GetLogs(pipelineName, "", nil, "", false, false, 2)
	numLogs = 0
	loglines = []string{}
	for iter.Next() {
		numLogs++
		require.True(t, iter.Message().Message != "")
		loglines = append(loglines, strings.TrimSuffix(iter.Message().Message, "\n"))
	}
	require.Equal(t, 2, numLogs, "logs:\n%s", strings.Join(loglines, "\n"))
	require.NoError(t, iter.Err())

	// Get logs from pipeline, using a pipeline that doesn't exist. There should
	// be an error
	iter = c.GetLogs("__DOES_NOT_EXIST__", "", nil, "", false, false, 0)
	require.False(t, iter.Next())
	require.YesError(t, iter.Err())
	require.Matches(t, "could not get", iter.Err().Error())

	// Get logs from pipeline, using job
	// (1) Get job ID, from pipeline that just ran
	jobInfos, err := c.ListJob(pipelineName, nil, nil)
	require.NoError(t, err)
	require.True(t, len(jobInfos) == 1)
	// (2) Get logs using extracted job ID
	// wait for logs to be collected
	time.Sleep(10 * time.Second)
	iter = c.GetLogs("", jobInfos[0].Job.ID, nil, "", false, false, 0)
	numLogs = 0
	for iter.Next() {
		numLogs++
		require.True(t, iter.Message().Message != "")
	}
	// Make sure that we've seen some logs
	require.NoError(t, iter.Err())
	require.True(t, numLogs > 0)

	// Get logs for datums but don't specify pipeline or job. These should error
	iter = c.GetLogs("", "", []string{"/foo"}, "", false, false, 0)
	require.False(t, iter.Next())
	require.YesError(t, iter.Err())

	resp, err := c.ListDatum(jobInfos[0].Job.ID, 0, 0)
	require.NoError(t, err)
	require.True(t, len(resp.DatumInfos) > 0)
	iter = c.GetLogs("", "", nil, resp.DatumInfos[0].Datum.ID, false, false, 0)
	require.False(t, iter.Next())
	require.YesError(t, iter.Err())

	// Get logs from pipeline, using a job that doesn't exist. There should
	// be an error
	iter = c.GetLogs("", "__DOES_NOT_EXIST__", nil, "", false, false, 0)
	require.False(t, iter.Next())
	require.YesError(t, iter.Err())
	require.Matches(t, "could not get", iter.Err().Error())

	// Filter logs based on input (using file that exists). Get logs using file
	// path, hex hash, and base64 hash, and make sure you get the same log lines
	fileInfo, err := c.InspectFile(dataRepo, commit.ID, "/file")
	require.NoError(t, err)

	// TODO(msteffen) This code shouldn't be wrapped in a backoff, but for some
	// reason GetLogs is not yet 100% consistent. This reduces flakes in testing.
	require.NoError(t, backoff.Retry(func() error {
		pathLog := c.GetLogs("", jobInfos[0].Job.ID, []string{"/file"}, "", false, false, 0)

		hexHash := "19fdf57bdf9eb5a9602bfa9c0e6dd7ed3835f8fd431d915003ea82747707be66"
		require.Equal(t, hexHash, hex.EncodeToString(fileInfo.Hash)) // sanity-check test
		hexLog := c.GetLogs("", jobInfos[0].Job.ID, []string{hexHash}, "", false, false, 0)

		base64Hash := "Gf31e9+etalgK/qcDm3X7Tg1+P1DHZFQA+qCdHcHvmY="
		require.Equal(t, base64Hash, base64.StdEncoding.EncodeToString(fileInfo.Hash))
		base64Log := c.GetLogs("", jobInfos[0].Job.ID, []string{base64Hash}, "", false, false, 0)

		numLogs = 0
		for {
			havePathLog, haveHexLog, haveBase64Log := pathLog.Next(), hexLog.Next(), base64Log.Next()
			if havePathLog != haveHexLog || haveHexLog != haveBase64Log {
				return fmt.Errorf("Unequal log lengths")
			}
			if !havePathLog {
				break
			}
			numLogs++
			if pathLog.Message().Message != hexLog.Message().Message ||
				hexLog.Message().Message != base64Log.Message().Message {
				return fmt.Errorf(
					"unequal logs, pathLogs: \"%s\" hexLog: \"%s\" base64Log: \"%s\"",
					pathLog.Message().Message,
					hexLog.Message().Message,
					base64Log.Message().Message)
			}
		}
		for _, logsiter := range []*client.LogsIter{pathLog, hexLog, base64Log} {
			if logsiter.Err() != nil {
				return logsiter.Err()
			}
		}
		if numLogs == 0 {
			return fmt.Errorf("no logs found")
		}
		return nil
	}, backoff.NewTestingBackOff()))

	// Filter logs based on input (using file that doesn't exist). There should
	// be no logs
	iter = c.GetLogs("", jobInfos[0].Job.ID, []string{"__DOES_NOT_EXIST__"}, "", false, false, 0)
	require.False(t, iter.Next())
	require.NoError(t, iter.Err())

	ctx, cancel := context.WithTimeout(context.Background(), time.Minute)
	defer cancel()
	iter = c.WithCtx(ctx).GetLogs(pipelineName, "", nil, "", false, false, 0)
	numLogs = 0
	for iter.Next() {
		numLogs++
		if numLogs == 8 {
			// Do another commit so there's logs to receive with follow
			_, err = c.StartCommit(dataRepo, "master")
			require.NoError(t, err)
			_, err = c.PutFile(dataRepo, "master", "file", strings.NewReader("bar\n"))
			require.NoError(t, err)
			require.NoError(t, c.FinishCommit(dataRepo, "master"))
		}
		require.True(t, iter.Message().Message != "")
		if numLogs == 16 {
			break
		}
	}
	require.NoError(t, iter.Err())
}

func TestPfsPutFile(t *testing.T) {
	if testing.Short() {
		t.Skip("Skipping integration tests in short mode")
	}

	c := getPachClient(t)
	defer require.NoError(t, c.DeleteAll())
	// create repos
	repo1 := tu.UniqueString("TestPfsPutFile1")
	require.NoError(t, c.CreateRepo(repo1))
	repo2 := tu.UniqueString("TestPfsPutFile2")
	require.NoError(t, c.CreateRepo(repo2))

	commit1, err := c.StartCommit(repo1, "")
	require.NoError(t, err)
	_, err = c.PutFile(repo1, commit1.ID, "file1", strings.NewReader("foo\n"))
	require.NoError(t, err)
	_, err = c.PutFile(repo1, commit1.ID, "file2", strings.NewReader("bar\n"))
	require.NoError(t, err)
	_, err = c.PutFile(repo1, commit1.ID, "dir1/file3", strings.NewReader("fizz\n"))
	require.NoError(t, err)
	for i := 0; i < 100; i++ {
		_, err = c.PutFile(repo1, commit1.ID, fmt.Sprintf("dir1/dir2/file%d", i), strings.NewReader(fmt.Sprintf("content%d\n", i)))
		require.NoError(t, err)
	}
	require.NoError(t, c.FinishCommit(repo1, commit1.ID))

	commit2, err := c.StartCommit(repo2, "")
	require.NoError(t, err)
	err = c.PutFileURL(repo2, commit2.ID, "file", fmt.Sprintf("pfs://0.0.0.0:650/%s/%s/file1", repo1, commit1.ID), false, false)
	require.NoError(t, err)
	require.NoError(t, c.FinishCommit(repo2, commit2.ID))
	var buf bytes.Buffer
	require.NoError(t, c.GetFile(repo2, commit2.ID, "file", 0, 0, &buf))
	require.Equal(t, "foo\n", buf.String())

	commit3, err := c.StartCommit(repo2, "")
	require.NoError(t, err)
	err = c.PutFileURL(repo2, commit3.ID, "", fmt.Sprintf("pfs://0.0.0.0:650/%s/%s", repo1, commit1.ID), true, false)
	require.NoError(t, err)
	require.NoError(t, c.FinishCommit(repo2, commit3.ID))
	buf = bytes.Buffer{}
	require.NoError(t, c.GetFile(repo2, commit3.ID, "file1", 0, 0, &buf))
	require.Equal(t, "foo\n", buf.String())
	buf = bytes.Buffer{}
	require.NoError(t, c.GetFile(repo2, commit3.ID, "file2", 0, 0, &buf))
	require.Equal(t, "bar\n", buf.String())
	buf = bytes.Buffer{}
	require.NoError(t, c.GetFile(repo2, commit3.ID, "dir1/file3", 0, 0, &buf))
	require.Equal(t, "fizz\n", buf.String())
	for i := 0; i < 100; i++ {
		buf = bytes.Buffer{}
		require.NoError(t, c.GetFile(repo2, commit3.ID, fmt.Sprintf("dir1/dir2/file%d", i), 0, 0, &buf))
		require.Equal(t, fmt.Sprintf("content%d\n", i), buf.String())
	}
}

func TestAllDatumsAreProcessed(t *testing.T) {
	if testing.Short() {
		t.Skip("Skipping integration tests in short mode")
	}

	c := getPachClient(t)
	defer require.NoError(t, c.DeleteAll())

	dataRepo1 := tu.UniqueString("TestAllDatumsAreProcessed_data1")
	require.NoError(t, c.CreateRepo(dataRepo1))
	dataRepo2 := tu.UniqueString("TestAllDatumsAreProcessed_data2")
	require.NoError(t, c.CreateRepo(dataRepo2))

	commit1, err := c.StartCommit(dataRepo1, "master")
	require.NoError(t, err)
	_, err = c.PutFile(dataRepo1, "master", "file1", strings.NewReader("foo\n"))
	require.NoError(t, err)
	_, err = c.PutFile(dataRepo1, "master", "file2", strings.NewReader("foo\n"))
	require.NoError(t, err)
	require.NoError(t, c.FinishCommit(dataRepo1, "master"))

	commit2, err := c.StartCommit(dataRepo2, "master")
	require.NoError(t, err)
	_, err = c.PutFile(dataRepo2, "master", "file1", strings.NewReader("foo\n"))
	require.NoError(t, err)
	_, err = c.PutFile(dataRepo2, "master", "file2", strings.NewReader("foo\n"))
	require.NoError(t, err)
	require.NoError(t, c.FinishCommit(dataRepo2, "master"))

	require.NoError(t, c.CreatePipeline(
		tu.UniqueString("TestAllDatumsAreProcessed_pipelines"),
		"",
		[]string{"bash"},
		[]string{
			fmt.Sprintf("cat /pfs/%s/* /pfs/%s/* > /pfs/out/file", dataRepo1, dataRepo2),
		},
		nil,
		client.NewCrossInput(
			client.NewAtomInput(dataRepo1, "/*"),
			client.NewAtomInput(dataRepo2, "/*"),
		),
		"",
		false,
	))

	commitIter, err := c.FlushCommit([]*pfs.Commit{commit1, commit2}, nil)
	require.NoError(t, err)
	commitInfos := collectCommitInfos(t, commitIter)
	require.Equal(t, 1, len(commitInfos))

	var buf bytes.Buffer
	require.NoError(t, c.GetFile(commitInfos[0].Commit.Repo.Name, commitInfos[0].Commit.ID, "file", 0, 0, &buf))
	// should be 8 because each file gets copied twice due to cross product
	require.Equal(t, strings.Repeat("foo\n", 8), buf.String())
}

func TestDatumStatusRestart(t *testing.T) {
	if testing.Short() {
		t.Skip("Skipping integration tests in short mode")
	}

	c := getPachClient(t)
	defer require.NoError(t, c.DeleteAll())

	dataRepo := tu.UniqueString("TestDatumDedup_data")
	require.NoError(t, c.CreateRepo(dataRepo))

	commit1, err := c.StartCommit(dataRepo, "master")
	require.NoError(t, err)
	_, err = c.PutFile(dataRepo, commit1.ID, "file", strings.NewReader("foo"))
	require.NoError(t, err)
	require.NoError(t, c.FinishCommit(dataRepo, commit1.ID))

	pipeline := tu.UniqueString("pipeline")
	// This pipeline sleeps for 20 secs per datum
	require.NoError(t, c.CreatePipeline(
		pipeline,
		"",
		[]string{"bash"},
		[]string{
			"sleep 20",
		},
		nil,
		client.NewAtomInput(dataRepo, "/*"),
		"",
		false,
	))
	var jobID string
	var datumStarted time.Time
	// checkStatus waits for 'pipeline' to start and makes sure that each time
	// it's called, the datum being processes was started at a new and later time
	// (than the last time checkStatus was called)
	checkStatus := func() {
		require.NoError(t, backoff.Retry(func() error {
			// get the
			jobs, err := c.ListJob(pipeline, nil, nil)
			require.NoError(t, err)
			if len(jobs) == 0 {
				return fmt.Errorf("no jobs found")
			}

			jobID = jobs[0].Job.ID
			jobInfo, err := c.InspectJob(jobs[0].Job.ID, false)
			require.NoError(t, err)
			if len(jobInfo.WorkerStatus) == 0 {
				return fmt.Errorf("no worker statuses")
			}
			if jobInfo.WorkerStatus[0].JobID == jobInfo.Job.ID {
				// The first time this function is called, datumStarted is zero
				// so `Before` is true for any non-zero time.
				_datumStarted, err := types.TimestampFromProto(jobInfo.WorkerStatus[0].Started)
				require.NoError(t, err)
				require.True(t, datumStarted.Before(_datumStarted))
				datumStarted = _datumStarted
				return nil
			}
			return fmt.Errorf("worker status from wrong job")
		}, backoff.RetryEvery(time.Second).For(30*time.Second)))
	}
	checkStatus()
	require.NoError(t, c.RestartDatum(jobID, []string{"/file"}))
	checkStatus()

	commitIter, err := c.FlushCommit([]*pfs.Commit{commit1}, nil)
	require.NoError(t, err)
	commitInfos := collectCommitInfos(t, commitIter)
	require.Equal(t, 1, len(commitInfos))
}

func TestUseMultipleWorkers(t *testing.T) {
	t.Skip("flaky")
	if testing.Short() {
		t.Skip("Skipping integration tests in short mode")
	}

	c := getPachClient(t)
	defer require.NoError(t, c.DeleteAll())

	dataRepo := tu.UniqueString("TestUseMultipleWorkers_data")
	require.NoError(t, c.CreateRepo(dataRepo))

	commit1, err := c.StartCommit(dataRepo, "master")
	require.NoError(t, err)
	for i := 0; i < 20; i++ {
		_, err = c.PutFile(dataRepo, commit1.ID, fmt.Sprintf("file%d", i), strings.NewReader("foo"))
		require.NoError(t, err)
	}
	require.NoError(t, c.FinishCommit(dataRepo, commit1.ID))

	pipeline := tu.UniqueString("pipeline")
	// This pipeline sleeps for 10 secs per datum
	require.NoError(t, c.CreatePipeline(
		pipeline,
		"",
		[]string{"bash"},
		[]string{
			"sleep 10",
		},
		&pps.ParallelismSpec{
			Constant: 2,
		},
		client.NewAtomInput(dataRepo, "/*"),
		"",
		false,
	))
	// Get job info 2x/sec for 20s until we confirm two workers for the current job
	require.NoError(t, backoff.Retry(func() error {
		jobs, err := c.ListJob(pipeline, nil, nil)
		if err != nil {
			return fmt.Errorf("could not list job: %s", err.Error())
		}
		if len(jobs) == 0 {
			return fmt.Errorf("failed to find job")
		}
		jobInfo, err := c.InspectJob(jobs[0].Job.ID, false)
		if err != nil {
			return fmt.Errorf("could not inspect job: %s", err.Error())
		}
		if len(jobInfo.WorkerStatus) != 2 {
			return fmt.Errorf("incorrect number of statuses: %v", len(jobInfo.WorkerStatus))
		}
		return nil
	}, backoff.RetryEvery(500*time.Millisecond).For(20*time.Second)))
}

// TestSystemResourceRequest doesn't create any jobs or pipelines, it
// just makes sure that when pachyderm is deployed, we give rethinkdb, pachd,
// and etcd default resource requests. This prevents them from overloading
// nodes and getting evicted, which can slow down or break a cluster.
func TestSystemResourceRequests(t *testing.T) {
	if testing.Short() {
		t.Skip("Skipping integration tests in short mode")
	}
	kubeClient := getKubeClient(t)

	// Expected resource requests for pachyderm system pods:
	defaultLocalMem := map[string]string{
		"pachd": "512M",
		"etcd":  "256M",
	}
	defaultLocalCPU := map[string]string{
		"pachd": "250m",
		"etcd":  "250m",
	}
	defaultCloudMem := map[string]string{
		"pachd": "3G",
		"etcd":  "2G",
	}
	defaultCloudCPU := map[string]string{
		"pachd": "1",
		"etcd":  "1",
	}
	// Get Pod info for 'app' from k8s
	var c v1.Container
	for _, app := range []string{"pachd", "etcd"} {
		err := backoff.Retry(func() error {
			podList, err := kubeClient.CoreV1().Pods(v1.NamespaceDefault).List(
				metav1.ListOptions{
					LabelSelector: metav1.FormatLabelSelector(metav1.SetAsLabelSelector(
						map[string]string{"app": app, "suite": "pachyderm"},
					)),
				})
			if err != nil {
				return err
			}
			if len(podList.Items) < 1 {
				return fmt.Errorf("could not find pod for %s", app) // retry
			}
			c = podList.Items[0].Spec.Containers[0]
			return nil
		}, backoff.NewTestingBackOff())
		require.NoError(t, err)

		// Make sure the pod's container has resource requests
		cpu, ok := c.Resources.Requests[v1.ResourceCPU]
		require.True(t, ok, "could not get CPU request for "+app)
		require.True(t, cpu.String() == defaultLocalCPU[app] ||
			cpu.String() == defaultCloudCPU[app])
		mem, ok := c.Resources.Requests[v1.ResourceMemory]
		require.True(t, ok, "could not get memory request for "+app)
		require.True(t, mem.String() == defaultLocalMem[app] ||
			mem.String() == defaultCloudMem[app])
	}
}

// TestPipelineResourceRequest creates a pipeline with a resource request, and
// makes sure that's passed to k8s (by inspecting the pipeline's pods)
func TestPipelineResourceRequest(t *testing.T) {
	if testing.Short() {
		t.Skip("Skipping integration tests in short mode")
	}

	c := getPachClient(t)
	defer require.NoError(t, c.DeleteAll())
	// create repos
	dataRepo := tu.UniqueString("TestPipelineResourceRequest")
	pipelineName := tu.UniqueString("TestPipelineResourceRequest_Pipeline")
	require.NoError(t, c.CreateRepo(dataRepo))
	// Resources are not yet in client.CreatePipeline() (we may add them later)
	_, err := c.PpsAPIClient.CreatePipeline(
		context.Background(),
		&pps.CreatePipelineRequest{
			Pipeline: &pps.Pipeline{pipelineName},
			Transform: &pps.Transform{
				Cmd: []string{"cp", path.Join("/pfs", dataRepo, "file"), "/pfs/out/file"},
			},
			ParallelismSpec: &pps.ParallelismSpec{
				Constant: 1,
			},
			ResourceRequests: &pps.ResourceSpec{
				Memory: "100M",
				Cpu:    0.5,
			},
			Input: &pps.Input{
				Atom: &pps.AtomInput{
					Repo:   dataRepo,
					Branch: "master",
					Glob:   "/*",
				},
			},
		})
	require.NoError(t, err)

	// Get info about the pipeline pods from k8s & check for resources
	pipelineInfo, err := c.InspectPipeline(pipelineName)
	require.NoError(t, err)

	var container v1.Container
	rcName := ppsutil.PipelineRcName(pipelineInfo.Pipeline.Name, pipelineInfo.Version)
	kubeClient := getKubeClient(t)
	err = backoff.Retry(func() error {
		podList, err := kubeClient.CoreV1().Pods(v1.NamespaceDefault).List(
			metav1.ListOptions{
				LabelSelector: metav1.FormatLabelSelector(metav1.SetAsLabelSelector(
					map[string]string{"app": rcName},
				)),
			})
		if err != nil {
			return err // retry
		}
		if len(podList.Items) != 1 || len(podList.Items[0].Spec.Containers) == 0 {
			return fmt.Errorf("could not find single container for pipeline %s", pipelineInfo.Pipeline.Name)
		}
		container = podList.Items[0].Spec.Containers[0]
		return nil // no more retries
	}, backoff.NewTestingBackOff())
	require.NoError(t, err)
	// Make sure a CPU and Memory request are both set
	cpu, ok := container.Resources.Requests[v1.ResourceCPU]
	require.True(t, ok)
	require.Equal(t, "500m", cpu.String())
	mem, ok := container.Resources.Requests[v1.ResourceMemory]
	require.True(t, ok)
	require.Equal(t, "100M", mem.String())
	_, ok = container.Resources.Requests[v1.ResourceNvidiaGPU]
	require.False(t, ok)
}

func TestPipelineResourceLimit(t *testing.T) {
	if testing.Short() {
		t.Skip("Skipping integration tests in short mode")
	}

	c := getPachClient(t)
	defer require.NoError(t, c.DeleteAll())
	// create repos
	dataRepo := tu.UniqueString("TestPipelineResourceLimit")
	pipelineName := tu.UniqueString("TestPipelineResourceLimit_Pipeline")
	require.NoError(t, c.CreateRepo(dataRepo))
	// Resources are not yet in client.CreatePipeline() (we may add them later)
	_, err := c.PpsAPIClient.CreatePipeline(
		context.Background(),
		&pps.CreatePipelineRequest{
			Pipeline: &pps.Pipeline{pipelineName},
			Transform: &pps.Transform{
				Cmd: []string{"cp", path.Join("/pfs", dataRepo, "file"), "/pfs/out/file"},
			},
			ParallelismSpec: &pps.ParallelismSpec{
				Constant: 1,
			},
			ResourceLimits: &pps.ResourceSpec{
				Memory: "100M",
				Cpu:    0.5,
			},
			Input: &pps.Input{
				Atom: &pps.AtomInput{
					Repo:   dataRepo,
					Branch: "master",
					Glob:   "/*",
				},
			},
		})
	require.NoError(t, err)

	// Get info about the pipeline pods from k8s & check for resources
	pipelineInfo, err := c.InspectPipeline(pipelineName)
	require.NoError(t, err)

	var container v1.Container
	rcName := ppsutil.PipelineRcName(pipelineInfo.Pipeline.Name, pipelineInfo.Version)
	kubeClient := getKubeClient(t)
	err = backoff.Retry(func() error {
		podList, err := kubeClient.CoreV1().Pods(v1.NamespaceDefault).List(metav1.ListOptions{
			LabelSelector: metav1.FormatLabelSelector(metav1.SetAsLabelSelector(
				map[string]string{"app": rcName, "suite": "pachyderm"},
			)),
		})
		if err != nil {
			return err // retry
		}
		if len(podList.Items) != 1 || len(podList.Items[0].Spec.Containers) == 0 {
			return fmt.Errorf("could not find single container for pipeline %s", pipelineInfo.Pipeline.Name)
		}
		container = podList.Items[0].Spec.Containers[0]
		return nil // no more retries
	}, backoff.NewTestingBackOff())
	require.NoError(t, err)
	// Make sure a CPU and Memory request are both set
	cpu, ok := container.Resources.Limits[v1.ResourceCPU]
	require.True(t, ok)
	require.Equal(t, "500m", cpu.String())
	mem, ok := container.Resources.Limits[v1.ResourceMemory]
	require.True(t, ok)
	require.Equal(t, "100M", mem.String())
	_, ok = container.Resources.Requests[v1.ResourceNvidiaGPU]
	require.False(t, ok)
}

func TestPipelineResourceLimitDefaults(t *testing.T) {
	// We need to make sure GPU is set to 0 for k8s 1.8
	if testing.Short() {
		t.Skip("Skipping integration tests in short mode")
	}

	c := getPachClient(t)
	defer require.NoError(t, c.DeleteAll())
	// create repos
	dataRepo := tu.UniqueString("TestPipelineResourceLimit")
	pipelineName := tu.UniqueString("TestPipelineResourceLimit_Pipeline")
	require.NoError(t, c.CreateRepo(dataRepo))
	// Resources are not yet in client.CreatePipeline() (we may add them later)
	_, err := c.PpsAPIClient.CreatePipeline(
		context.Background(),
		&pps.CreatePipelineRequest{
			Pipeline: &pps.Pipeline{pipelineName},
			Transform: &pps.Transform{
				Cmd: []string{"cp", path.Join("/pfs", dataRepo, "file"), "/pfs/out/file"},
			},
			ParallelismSpec: &pps.ParallelismSpec{
				Constant: 1,
			},
			Input: &pps.Input{
				Atom: &pps.AtomInput{
					Repo:   dataRepo,
					Branch: "master",
					Glob:   "/*",
				},
			},
		})
	require.NoError(t, err)

	// Get info about the pipeline pods from k8s & check for resources
	pipelineInfo, err := c.InspectPipeline(pipelineName)
	require.NoError(t, err)

	var container v1.Container
	rcName := ppsutil.PipelineRcName(pipelineInfo.Pipeline.Name, pipelineInfo.Version)
	kubeClient := getKubeClient(t)
	err = backoff.Retry(func() error {
		podList, err := kubeClient.CoreV1().Pods(v1.NamespaceDefault).List(metav1.ListOptions{
			LabelSelector: metav1.FormatLabelSelector(metav1.SetAsLabelSelector(
				map[string]string{"app": rcName, "suite": "pachyderm"},
			)),
		})
		if err != nil {
			return err // retry
		}
		if len(podList.Items) != 1 || len(podList.Items[0].Spec.Containers) == 0 {
			return fmt.Errorf("could not find single container for pipeline %s", pipelineInfo.Pipeline.Name)
		}
		container = podList.Items[0].Spec.Containers[0]
		return nil // no more retries
	}, backoff.NewTestingBackOff())
	require.NoError(t, err)
	_, ok := container.Resources.Requests[v1.ResourceNvidiaGPU]
	require.False(t, ok)
}

func TestPipelinePartialResourceRequest(t *testing.T) {
	if testing.Short() {
		t.Skip("Skipping integration tests in short mode")
	}

	c := getPachClient(t)
	defer require.NoError(t, c.DeleteAll())
	// create repos
	dataRepo := tu.UniqueString("TestPipelinePartialResourceRequest")
	pipelineName := tu.UniqueString("pipeline")
	require.NoError(t, c.CreateRepo(dataRepo))
	// Resources are not yet in client.CreatePipeline() (we may add them later)
	_, err := c.PpsAPIClient.CreatePipeline(
		context.Background(),
		&pps.CreatePipelineRequest{
			Pipeline: &pps.Pipeline{fmt.Sprintf("%s-%d", pipelineName, 0)},
			Transform: &pps.Transform{
				Cmd: []string{"true"},
			},
			ResourceRequests: &pps.ResourceSpec{
				Cpu:    0.5,
				Memory: "100M",
			},
			Input: &pps.Input{
				Atom: &pps.AtomInput{
					Repo:   dataRepo,
					Branch: "master",
					Glob:   "/*",
				},
			},
		})
	require.NoError(t, err)
	_, err = c.PpsAPIClient.CreatePipeline(
		context.Background(),
		&pps.CreatePipelineRequest{
			Pipeline: &pps.Pipeline{fmt.Sprintf("%s-%d", pipelineName, 1)},
			Transform: &pps.Transform{
				Cmd: []string{"true"},
			},
			ResourceRequests: &pps.ResourceSpec{
				Memory: "100M",
			},
			Input: &pps.Input{
				Atom: &pps.AtomInput{
					Repo:   dataRepo,
					Branch: "master",
					Glob:   "/*",
				},
			},
		})
	require.NoError(t, err)
	_, err = c.PpsAPIClient.CreatePipeline(
		context.Background(),
		&pps.CreatePipelineRequest{
			Pipeline: &pps.Pipeline{fmt.Sprintf("%s-%d", pipelineName, 2)},
			Transform: &pps.Transform{
				Cmd: []string{"true"},
			},
			ResourceRequests: &pps.ResourceSpec{},
			Input: &pps.Input{
				Atom: &pps.AtomInput{
					Repo:   dataRepo,
					Branch: "master",
					Glob:   "/*",
				},
			},
		})
	require.NoError(t, err)
	require.NoError(t, backoff.Retry(func() error {
		for i := 0; i < 3; i++ {
			pipelineInfo, err := c.InspectPipeline(fmt.Sprintf("%s-%d", pipelineName, i))
			require.NoError(t, err)
			if pipelineInfo.State != pps.PipelineState_PIPELINE_RUNNING {
				return fmt.Errorf("pipeline not in running state")
			}
		}
		return nil
	}, backoff.NewTestingBackOff()))
}

func TestPipelineLargeOutput(t *testing.T) {
	if testing.Short() {
		t.Skip("Skipping integration tests in short mode")
	}

	c := getPachClient(t)
	defer require.NoError(t, c.DeleteAll())

	dataRepo := tu.UniqueString("TestPipelineInputDataModification_data")
	require.NoError(t, c.CreateRepo(dataRepo))

	numFiles := 100
	commit1, err := c.StartCommit(dataRepo, "master")
	require.NoError(t, err)
	for i := 0; i < numFiles; i++ {
		_, err = c.PutFile(dataRepo, commit1.ID, fmt.Sprintf("file-%d", i), strings.NewReader(""))
	}
	require.NoError(t, c.FinishCommit(dataRepo, commit1.ID))

	pipeline := tu.UniqueString("pipeline")
	require.NoError(t, c.CreatePipeline(
		pipeline,
		"",
		[]string{"bash"},
		[]string{
			"for i in `seq 1 100`; do touch /pfs/out/$RANDOM; done",
		},
		&pps.ParallelismSpec{
			Constant: 4,
		},
		client.NewAtomInput(dataRepo, "/*"),
		"",
		false,
	))

	commitIter, err := c.FlushCommit([]*pfs.Commit{commit1}, nil)
	require.NoError(t, err)
	commitInfos := collectCommitInfos(t, commitIter)
	require.Equal(t, 1, len(commitInfos))
}

func TestUnionInput(t *testing.T) {
	if testing.Short() {
		t.Skip("Skipping integration tests in short mode")
	}

	c := getPachClient(t)
	defer require.NoError(t, c.DeleteAll())

	var repos []string
	for i := 0; i < 4; i++ {
		repos = append(repos, tu.UniqueString("TestUnionInput"))
		require.NoError(t, c.CreateRepo(repos[i]))
	}

	numFiles := 2
	var commits []*pfs.Commit
	for _, repo := range repos {
		commit, err := c.StartCommit(repo, "master")
		require.NoError(t, err)
		commits = append(commits, commit)
		for i := 0; i < numFiles; i++ {
			_, err = c.PutFile(repo, "master", fmt.Sprintf("file-%d", i), strings.NewReader(fmt.Sprintf("%d", i)))
		}
		require.NoError(t, c.FinishCommit(repo, "master"))
	}

	t.Run("union all", func(t *testing.T) {
		pipeline := tu.UniqueString("pipeline")
		require.NoError(t, c.CreatePipeline(
			pipeline,
			"",
			[]string{"bash"},
			[]string{
				"cp /pfs/*/* /pfs/out",
			},
			&pps.ParallelismSpec{
				Constant: 1,
			},
			client.NewUnionInput(
				client.NewAtomInput(repos[0], "/*"),
				client.NewAtomInput(repos[1], "/*"),
				client.NewAtomInput(repos[2], "/*"),
				client.NewAtomInput(repos[3], "/*"),
			),
			"",
			false,
		))

		commitIter, err := c.FlushCommit(commits, []*pfs.Repo{client.NewRepo(pipeline)})
		require.NoError(t, err)
		commitInfos := collectCommitInfos(t, commitIter)
		require.Equal(t, 1, len(commitInfos))
		outCommit := commitInfos[0].Commit
		fileInfos, err := c.ListFile(outCommit.Repo.Name, outCommit.ID, "")
		require.NoError(t, err)
		require.Equal(t, 2, len(fileInfos))
		for _, fi := range fileInfos {
			// 1 byte per repo
			require.Equal(t, uint64(len(repos)), fi.SizeBytes)
		}
	})

	t.Run("union crosses", func(t *testing.T) {
		pipeline := tu.UniqueString("pipeline")
		require.NoError(t, c.CreatePipeline(
			pipeline,
			"",
			[]string{"bash"},
			[]string{
				"cp -r /pfs/TestUnionInput* /pfs/out",
			},
			&pps.ParallelismSpec{
				Constant: 1,
			},
			client.NewUnionInput(
				client.NewCrossInput(
					client.NewAtomInput(repos[0], "/*"),
					client.NewAtomInput(repos[1], "/*"),
				),
				client.NewCrossInput(
					client.NewAtomInput(repos[2], "/*"),
					client.NewAtomInput(repos[3], "/*"),
				),
			),
			"",
			false,
		))

		commitIter, err := c.FlushCommit(commits, []*pfs.Repo{client.NewRepo(pipeline)})
		require.NoError(t, err)
		commitInfos := collectCommitInfos(t, commitIter)
		require.Equal(t, 1, len(commitInfos))
		outCommit := commitInfos[0].Commit
		for _, repo := range repos {
			fileInfos, err := c.ListFile(outCommit.Repo.Name, outCommit.ID, repo)
			require.NoError(t, err)
			require.Equal(t, 2, len(fileInfos))
			for _, fi := range fileInfos {
				// each file should be seen twice
				require.Equal(t, uint64(2), fi.SizeBytes)
			}
		}
	})

	t.Run("cross unions", func(t *testing.T) {
		pipeline := tu.UniqueString("pipeline")
		require.NoError(t, c.CreatePipeline(
			pipeline,
			"",
			[]string{"bash"},
			[]string{
				"cp -r /pfs/TestUnionInput* /pfs/out",
			},
			&pps.ParallelismSpec{
				Constant: 1,
			},
			client.NewCrossInput(
				client.NewUnionInput(
					client.NewAtomInput(repos[0], "/*"),
					client.NewAtomInput(repos[1], "/*"),
				),
				client.NewUnionInput(
					client.NewAtomInput(repos[2], "/*"),
					client.NewAtomInput(repos[3], "/*"),
				),
			),
			"",
			false,
		))

		commitIter, err := c.FlushCommit(commits, []*pfs.Repo{client.NewRepo(pipeline)})
		require.NoError(t, err)
		commitInfos := collectCommitInfos(t, commitIter)
		require.Equal(t, 1, len(commitInfos))
		outCommit := commitInfos[0].Commit
		for _, repo := range repos {
			fileInfos, err := c.ListFile(outCommit.Repo.Name, outCommit.ID, repo)
			require.NoError(t, err)
			require.Equal(t, 2, len(fileInfos))
			for _, fi := range fileInfos {
				// each file should be seen twice
				require.Equal(t, uint64(4), fi.SizeBytes)
			}
		}
	})

	t.Run("union alias", func(t *testing.T) {
		pipeline := tu.UniqueString("pipeline")
		require.NoError(t, c.CreatePipeline(
			pipeline,
			"",
			[]string{"bash"},
			[]string{
				"cp -r /pfs/in /pfs/out",
			},
			&pps.ParallelismSpec{
				Constant: 1,
			},
			client.NewUnionInput(
				client.NewAtomInputOpts("in", repos[0], "", "/*", false),
				client.NewAtomInputOpts("in", repos[1], "", "/*", false),
				client.NewAtomInputOpts("in", repos[2], "", "/*", false),
				client.NewAtomInputOpts("in", repos[3], "", "/*", false),
			),
			"",
			false,
		))

		commitIter, err := c.FlushCommit(commits, []*pfs.Repo{client.NewRepo(pipeline)})
		require.NoError(t, err)
		commitInfos := collectCommitInfos(t, commitIter)
		require.Equal(t, 1, len(commitInfos))
		outCommit := commitInfos[0].Commit
		fileInfos, err := c.ListFile(outCommit.Repo.Name, outCommit.ID, "in")
		require.NoError(t, err)
		require.Equal(t, 2, len(fileInfos))
		for _, fi := range fileInfos {
			require.Equal(t, uint64(4), fi.SizeBytes)
		}
	})

	t.Run("union cross alias", func(t *testing.T) {
		pipeline := tu.UniqueString("pipeline")
		require.YesError(t, c.CreatePipeline(
			pipeline,
			"",
			[]string{"bash"},
			[]string{
				"cp -r /pfs/in* /pfs/out",
			},
			&pps.ParallelismSpec{
				Constant: 1,
			},
			client.NewUnionInput(
				client.NewCrossInput(
					client.NewAtomInputOpts("in1", repos[0], "", "/*", false),
					client.NewAtomInputOpts("in1", repos[1], "", "/*", false),
				),
				client.NewCrossInput(
					client.NewAtomInputOpts("in2", repos[2], "", "/*", false),
					client.NewAtomInputOpts("in2", repos[3], "", "/*", false),
				),
			),
			"",
			false,
		))
		require.NoError(t, c.CreatePipeline(
			pipeline,
			"",
			[]string{"bash"},
			[]string{
				"cp -r /pfs/in* /pfs/out",
			},
			&pps.ParallelismSpec{
				Constant: 1,
			},
			client.NewUnionInput(
				client.NewCrossInput(
					client.NewAtomInputOpts("in1", repos[0], "", "/*", false),
					client.NewAtomInputOpts("in2", repos[1], "", "/*", false),
				),
				client.NewCrossInput(
					client.NewAtomInputOpts("in1", repos[2], "", "/*", false),
					client.NewAtomInputOpts("in2", repos[3], "", "/*", false),
				),
			),
			"",
			false,
		))

		commitIter, err := c.FlushCommit(commits, []*pfs.Repo{client.NewRepo(pipeline)})
		require.NoError(t, err)
		commitInfos := collectCommitInfos(t, commitIter)
		require.Equal(t, 1, len(commitInfos))
		outCommit := commitInfos[0].Commit
		for _, dir := range []string{"in1", "in2"} {
			fileInfos, err := c.ListFile(outCommit.Repo.Name, outCommit.ID, dir)
			require.NoError(t, err)
			require.Equal(t, 2, len(fileInfos))
			for _, fi := range fileInfos {
				// each file should be seen twice
				require.Equal(t, uint64(4), fi.SizeBytes)
			}
		}
	})
	t.Run("cross union alias", func(t *testing.T) {
		pipeline := tu.UniqueString("pipeline")
		require.YesError(t, c.CreatePipeline(
			pipeline,
			"",
			[]string{"bash"},
			[]string{
				"cp -r /pfs/in* /pfs/out",
			},
			&pps.ParallelismSpec{
				Constant: 1,
			},
			client.NewCrossInput(
				client.NewUnionInput(
					client.NewAtomInputOpts("in1", repos[0], "", "/*", false),
					client.NewAtomInputOpts("in2", repos[1], "", "/*", false),
				),
				client.NewUnionInput(
					client.NewAtomInputOpts("in1", repos[2], "", "/*", false),
					client.NewAtomInputOpts("in2", repos[3], "", "/*", false),
				),
			),
			"",
			false,
		))
		require.NoError(t, c.CreatePipeline(
			pipeline,
			"",
			[]string{"bash"},
			[]string{
				"cp -r /pfs/in* /pfs/out",
			},
			&pps.ParallelismSpec{
				Constant: 1,
			},
			client.NewCrossInput(
				client.NewUnionInput(
					client.NewAtomInputOpts("in1", repos[0], "", "/*", false),
					client.NewAtomInputOpts("in1", repos[1], "", "/*", false),
				),
				client.NewUnionInput(
					client.NewAtomInputOpts("in2", repos[2], "", "/*", false),
					client.NewAtomInputOpts("in2", repos[3], "", "/*", false),
				),
			),
			"",
			false,
		))

		commitIter, err := c.FlushCommit(commits, []*pfs.Repo{client.NewRepo(pipeline)})
		require.NoError(t, err)
		commitInfos := collectCommitInfos(t, commitIter)
		require.Equal(t, 1, len(commitInfos))
		outCommit := commitInfos[0].Commit
		for _, dir := range []string{"in1", "in2"} {
			fileInfos, err := c.ListFile(outCommit.Repo.Name, outCommit.ID, dir)
			require.NoError(t, err)
			require.Equal(t, 2, len(fileInfos))
			for _, fi := range fileInfos {
				// each file should be seen twice
				require.Equal(t, uint64(8), fi.SizeBytes)
			}
		}
	})
}

func TestIncrementalOverwritePipeline(t *testing.T) {
	if testing.Short() {
		t.Skip("Skipping integration tests in short mode")
	}

	c := getPachClient(t)
	defer require.NoError(t, c.DeleteAll())

	dataRepo := tu.UniqueString("TestIncrementalOverwritePipeline_data")
	require.NoError(t, c.CreateRepo(dataRepo))

	pipeline := tu.UniqueString("pipeline")
	_, err := c.PpsAPIClient.CreatePipeline(
		context.Background(),
		&pps.CreatePipelineRequest{
			Pipeline: client.NewPipeline(pipeline),
			Transform: &pps.Transform{
				Cmd: []string{"bash"},
				Stdin: []string{
					"touch /pfs/out/sum",
					fmt.Sprintf("SUM=`cat /pfs/%s/data /pfs/out/sum | awk '{sum+=$1} END {print sum}'`", dataRepo),
					"echo $SUM > /pfs/out/sum",
				},
			},
			ParallelismSpec: &pps.ParallelismSpec{
				Constant: 1,
			},
			Input:       client.NewAtomInput(dataRepo, "/"),
			Incremental: true,
		})
	require.NoError(t, err)
	expectedValue := 0
	for i := 0; i <= 150; i++ {
		_, err := c.StartCommit(dataRepo, "master")
		require.NoError(t, err)
		require.NoError(t, c.DeleteFile(dataRepo, "master", "data"))
		_, err = c.PutFile(dataRepo, "master", "data", strings.NewReader(fmt.Sprintf("%d\n", i)))
		require.NoError(t, err)
		require.NoError(t, c.FinishCommit(dataRepo, "master"))
		expectedValue += i
	}

	commitIter, err := c.FlushCommit([]*pfs.Commit{client.NewCommit(dataRepo, "master")}, nil)
	require.NoError(t, err)
	commitInfos := collectCommitInfos(t, commitIter)
	require.Equal(t, 1, len(commitInfos))
	var buf bytes.Buffer
	require.NoError(t, c.GetFile(pipeline, "master", "sum", 0, 0, &buf))
	require.Equal(t, fmt.Sprintf("%d\n", expectedValue), buf.String())
}

func TestIncrementalAppendPipeline(t *testing.T) {
	if testing.Short() {
		t.Skip("Skipping integration tests in short mode")
	}

	c := getPachClient(t)
	defer require.NoError(t, c.DeleteAll())

	dataRepo := tu.UniqueString("TestIncrementalAppendPipeline_data")
	require.NoError(t, c.CreateRepo(dataRepo))

	pipeline := tu.UniqueString("pipeline")
	_, err := c.PpsAPIClient.CreatePipeline(
		context.Background(),
		&pps.CreatePipelineRequest{
			Pipeline: client.NewPipeline(pipeline),
			Transform: &pps.Transform{
				Cmd: []string{"bash"},
				Stdin: []string{
					"touch /pfs/out/sum",
					fmt.Sprintf("SUM=`cat /pfs/%s/data/* /pfs/out/sum | awk '{sum+=$1} END {print sum}'`", dataRepo),
					"echo $SUM > /pfs/out/sum",
				},
			},
			ParallelismSpec: &pps.ParallelismSpec{
				Constant: 1,
			},
			Input:       client.NewAtomInput(dataRepo, "/"),
			Incremental: true,
		})
	require.NoError(t, err)
	expectedValue := 0
	for i := 0; i <= 150; i++ {
		_, err := c.StartCommit(dataRepo, "master")
		require.NoError(t, err)
		w, err := c.PutFileSplitWriter(dataRepo, "master", "data", pfs.Delimiter_LINE, 0, 0, false)
		require.NoError(t, err)
		_, err = w.Write([]byte(fmt.Sprintf("%d\n", i)))
		require.NoError(t, err)
		require.NoError(t, w.Close())
		require.NoError(t, c.FinishCommit(dataRepo, "master"))
		expectedValue += i
	}

	commitIter, err := c.FlushCommit([]*pfs.Commit{client.NewCommit(dataRepo, "master")}, nil)
	require.NoError(t, err)
	commitInfos := collectCommitInfos(t, commitIter)
	require.Equal(t, 1, len(commitInfos))
	var buf bytes.Buffer
	require.NoError(t, c.GetFile(pipeline, "master", "sum", 0, 0, &buf))
	require.Equal(t, fmt.Sprintf("%d\n", expectedValue), buf.String())
}

func TestIncrementalOneFile(t *testing.T) {
	if testing.Short() {
		t.Skip("Skipping integration tests in short mode")
	}

	c := getPachClient(t)
	defer require.NoError(t, c.DeleteAll())

	dataRepo := tu.UniqueString("TestIncrementalOneFile")
	require.NoError(t, c.CreateRepo(dataRepo))

	pipeline := tu.UniqueString("pipeline")
	_, err := c.PpsAPIClient.CreatePipeline(
		context.Background(),
		&pps.CreatePipelineRequest{
			Pipeline: client.NewPipeline(pipeline),
			Transform: &pps.Transform{
				Cmd: []string{"bash"},
				Stdin: []string{
					"find /pfs",
					fmt.Sprintf("cp /pfs/%s/dir/file /pfs/out/file", dataRepo),
				},
			},
			ParallelismSpec: &pps.ParallelismSpec{
				Constant: 1,
			},
			Input:       client.NewAtomInput(dataRepo, "/dir/file"),
			Incremental: true,
		})
	require.NoError(t, err)
	_, err = c.StartCommit(dataRepo, "master")
	require.NoError(t, err)
	_, err = c.PutFile(dataRepo, "master", "/dir/file", strings.NewReader("foo\n"))
	require.NoError(t, err)
	require.NoError(t, c.FinishCommit(dataRepo, "master"))
	_, err = c.StartCommit(dataRepo, "master")
	require.NoError(t, err)
	_, err = c.PutFile(dataRepo, "master", "/dir/file", strings.NewReader("bar\n"))
	require.NoError(t, err)
	require.NoError(t, c.FinishCommit(dataRepo, "master"))

	commitIter, err := c.FlushCommit([]*pfs.Commit{client.NewCommit(dataRepo, "master")}, nil)
	require.NoError(t, err)
	commitInfos := collectCommitInfos(t, commitIter)
	require.Equal(t, 1, len(commitInfos))
	var buf bytes.Buffer
	require.NoError(t, c.GetFile(pipeline, "master", "file", 0, 0, &buf))
	require.Equal(t, "foo\nbar\n", buf.String())
}

func TestGarbageCollection(t *testing.T) {
	if testing.Short() {
		t.Skip("Skipping integration tests in short mode")
	}

	if os.Getenv(InCloudEnv) == "" {
		t.Skip("Skipping this test as it can only be run in the cloud.")
	}

	c := getPachClient(t)
	defer require.NoError(t, c.DeleteAll())

	// The objects/tags that are there originally.  We run GC
	// first so that later GC runs doesn't collect objects created
	// by other tests.
	require.NoError(t, c.GarbageCollect())
	originalObjects := getAllObjects(t, c)
	originalTags := getAllTags(t, c)

	dataRepo := tu.UniqueString("TestGarbageCollection")
	pipeline := tu.UniqueString("TestGarbageCollectionPipeline")

	var commit *pfs.Commit
	var err error
	createInputAndPipeline := func() {
		require.NoError(t, c.CreateRepo(dataRepo))

		commit, err = c.StartCommit(dataRepo, "master")
		require.NoError(t, err)
		_, err = c.PutFile(dataRepo, commit.ID, "foo", strings.NewReader("foo"))
		require.NoError(t, err)
		_, err = c.PutFile(dataRepo, commit.ID, "bar", strings.NewReader("bar"))
		require.NoError(t, err)
		require.NoError(t, c.FinishCommit(dataRepo, "master"))

		// This pipeline copies foo and modifies bar
		require.NoError(t, c.CreatePipeline(
			pipeline,
			"",
			[]string{"bash"},
			[]string{
				fmt.Sprintf("cp /pfs/%s/foo /pfs/out/foo", dataRepo),
				fmt.Sprintf("cp /pfs/%s/bar /pfs/out/bar", dataRepo),
				"echo bar >> /pfs/out/bar",
			},
			nil,
			client.NewAtomInput(dataRepo, "/"),
			"",
			false,
		))
		commitIter, err := c.FlushCommit([]*pfs.Commit{commit}, nil)
		require.NoError(t, err)
		commitInfos := collectCommitInfos(t, commitIter)
		require.Equal(t, 1, len(commitInfos))
	}
	createInputAndPipeline()

	objectsBefore := getAllObjects(t, c)
	tagsBefore := getAllTags(t, c)

	// Now delete the output repo and GC
	require.NoError(t, c.DeleteRepo(pipeline, false))
	require.NoError(t, c.GarbageCollect())

	// Check that data still exists in the input repo
	var buf bytes.Buffer
	require.NoError(t, c.GetFile(dataRepo, commit.ID, "foo", 0, 0, &buf))
	require.Equal(t, "foo", buf.String())
	buf.Reset()
	require.NoError(t, c.GetFile(dataRepo, commit.ID, "bar", 0, 0, &buf))
	require.Equal(t, "bar", buf.String())

	// Check that the objects that should be removed have been removed.
	// We should've deleted precisely one object: the tree for the output
	// commit.
	objectsAfter := getAllObjects(t, c)
	tagsAfter := getAllTags(t, c)

	require.Equal(t, len(tagsBefore), len(tagsAfter))
	require.Equal(t, len(objectsBefore), len(objectsAfter)+1)
	objectsBefore = objectsAfter
	tagsBefore = tagsAfter

	// Now delete the pipeline and GC
	require.NoError(t, c.DeletePipeline(pipeline))
	require.NoError(t, c.GarbageCollect())

	// We should've deleted one tag since the pipeline has only processed
	// one datum.
	// We should've deleted two objects: one is the object referenced by
	// the tag, and another is the modified "bar" file.
	objectsAfter = getAllObjects(t, c)
	tagsAfter = getAllTags(t, c)

	require.Equal(t, len(tagsBefore), len(tagsAfter)+1)
	require.Equal(t, len(objectsBefore), len(objectsAfter)+2)

	// Now we delete the input repo.
	require.NoError(t, c.DeleteRepo(dataRepo, false))
	require.NoError(t, c.GarbageCollect())

	// Since we've now deleted everything that we created in this test,
	// the tag count and object count should be back to the originals.
	objectsAfter = getAllObjects(t, c)
	tagsAfter = getAllTags(t, c)
	require.Equal(t, len(originalTags), len(tagsAfter))
	require.Equal(t, len(originalObjects), len(objectsAfter))

	// Now we create the pipeline again and check that all data is
	// accessible.  This is important because there used to be a bug
	// where we failed to invalidate the cache such that the objects in
	// the cache were referencing blocks that had been GC-ed.
	createInputAndPipeline()
	buf.Reset()
	require.NoError(t, c.GetFile(dataRepo, commit.ID, "foo", 0, 0, &buf))
	require.Equal(t, "foo", buf.String())
	buf.Reset()
	require.NoError(t, c.GetFile(dataRepo, commit.ID, "bar", 0, 0, &buf))
	require.Equal(t, "bar", buf.String())
	buf.Reset()
	require.NoError(t, c.GetFile(pipeline, "master", "foo", 0, 0, &buf))
	require.Equal(t, "foo", buf.String())
	buf.Reset()
	require.NoError(t, c.GetFile(pipeline, "master", "bar", 0, 0, &buf))
	require.Equal(t, "barbar\n", buf.String())
}

func TestPipelineWithStats(t *testing.T) {
	if testing.Short() {
		t.Skip("Skipping integration tests in short mode")
	}

	c := getPachClient(t)
	defer require.NoError(t, c.DeleteAll())

	dataRepo := tu.UniqueString("TestPipelineWithStats_data")
	require.NoError(t, c.CreateRepo(dataRepo))

	numFiles := 500
	commit1, err := c.StartCommit(dataRepo, "master")
	require.NoError(t, err)
	for i := 0; i < numFiles; i++ {
		_, err = c.PutFile(dataRepo, commit1.ID, fmt.Sprintf("file-%d", i), strings.NewReader(strings.Repeat("foo\n", 100)))
	}
	require.NoError(t, c.FinishCommit(dataRepo, commit1.ID))

	pipeline := tu.UniqueString("pipeline")
	_, err = c.PpsAPIClient.CreatePipeline(context.Background(),
		&pps.CreatePipelineRequest{
			Pipeline: client.NewPipeline(pipeline),
			Transform: &pps.Transform{
				Cmd: []string{"bash"},
				Stdin: []string{
					fmt.Sprintf("cp /pfs/%s/* /pfs/out/", dataRepo),
				},
			},
			Input:       client.NewAtomInput(dataRepo, "/*"),
			EnableStats: true,
			ParallelismSpec: &pps.ParallelismSpec{
				Constant: 4,
			},
		})

	commitIter, err := c.FlushCommit([]*pfs.Commit{commit1}, nil)
	require.NoError(t, err)
	commitInfos := collectCommitInfos(t, commitIter)
	require.Equal(t, 1, len(commitInfos))

	jobs, err := c.ListJob(pipeline, nil, nil)
	require.NoError(t, err)
	require.Equal(t, 1, len(jobs))

	// Check we can list datums before job completion
	resp, err := c.ListDatum(jobs[0].Job.ID, 0, 0)
	require.NoError(t, err)
	require.Equal(t, numFiles, len(resp.DatumInfos))
	require.Equal(t, 1, len(resp.DatumInfos[0].Data))

	// Check we can list datums before job completion w pagination
	resp, err = c.ListDatum(jobs[0].Job.ID, 100, 0)
	require.NoError(t, err)
	require.Equal(t, 100, len(resp.DatumInfos))
	require.Equal(t, int64(numFiles/100), resp.TotalPages)
	require.Equal(t, int64(0), resp.Page)

	// Block on the job being complete before we call ListDatum again so we're
	// sure the datums have actually been processed.
	_, err = c.InspectJob(jobs[0].Job.ID, true)
	require.NoError(t, err)

	resp, err = c.ListDatum(jobs[0].Job.ID, 0, 0)
	require.NoError(t, err)
	require.Equal(t, numFiles, len(resp.DatumInfos))
	require.Equal(t, 1, len(resp.DatumInfos[0].Data))

	for _, datum := range resp.DatumInfos {
		require.NoError(t, err)
		require.Equal(t, pps.DatumState_SUCCESS, datum.State)
	}

	// Make sure inspect-datum works
	datum, err := c.InspectDatum(jobs[0].Job.ID, resp.DatumInfos[0].Datum.ID)
	require.NoError(t, err)
	require.Equal(t, pps.DatumState_SUCCESS, datum.State)
}

func TestPipelineWithStatsFailedDatums(t *testing.T) {
	if testing.Short() {
		t.Skip("Skipping integration tests in short mode")
	}

	c := getPachClient(t)
	defer require.NoError(t, c.DeleteAll())

	dataRepo := tu.UniqueString("TestPipelineWithStatsFailedDatums_data")
	require.NoError(t, c.CreateRepo(dataRepo))

	numFiles := 200
	commit1, err := c.StartCommit(dataRepo, "master")
	require.NoError(t, err)
	for i := 0; i < numFiles; i++ {
		_, err = c.PutFile(dataRepo, commit1.ID, fmt.Sprintf("file-%d", i), strings.NewReader(strings.Repeat("foo\n", 100)))
	}
	require.NoError(t, c.FinishCommit(dataRepo, commit1.ID))

	pipeline := tu.UniqueString("pipeline")
	_, err = c.PpsAPIClient.CreatePipeline(context.Background(),
		&pps.CreatePipelineRequest{
			Pipeline: client.NewPipeline(pipeline),
			Transform: &pps.Transform{
				Cmd: []string{"bash"},
				Stdin: []string{
					"if [ $RANDOM -gt 15000 ]; then exit 1; fi",
					fmt.Sprintf("cp /pfs/%s/* /pfs/out/", dataRepo),
				},
			},
			Input:       client.NewAtomInput(dataRepo, "/*"),
			EnableStats: true,
			ParallelismSpec: &pps.ParallelismSpec{
				Constant: 4,
			},
		})

	_, err = c.FlushCommit([]*pfs.Commit{commit1}, nil)
	require.NoError(t, err)

	// Without this sleep, I get no results from list-job
	// See issue: https://github.com/pachyderm/pachyderm/issues/2181
	time.Sleep(15 * time.Second)
	jobs, err := c.ListJob(pipeline, nil, nil)
	require.NoError(t, err)
	require.Equal(t, 1, len(jobs))
	// Block on the job being complete before we call ListDatum
	_, err = c.InspectJob(jobs[0].Job.ID, true)
	require.NoError(t, err)

	resp, err := c.ListDatum(jobs[0].Job.ID, 0, 0)
	require.NoError(t, err)
	require.Equal(t, numFiles, len(resp.DatumInfos))

	// First entry should be failed
	require.Equal(t, pps.DatumState_FAILED, resp.DatumInfos[0].State)
	// Last entry should be success
	require.Equal(t, pps.DatumState_SUCCESS, resp.DatumInfos[len(resp.DatumInfos)-1].State)

	// Make sure inspect-datum works for failed state
	datum, err := c.InspectDatum(jobs[0].Job.ID, resp.DatumInfos[0].Datum.ID)
	require.NoError(t, err)
	require.Equal(t, pps.DatumState_FAILED, datum.State)
}

func TestPipelineWithStatsPaginated(t *testing.T) {
	if testing.Short() {
		t.Skip("Skipping integration tests in short mode")
	}

	c := getPachClient(t)
	defer require.NoError(t, c.DeleteAll())

	dataRepo := tu.UniqueString("TestPipelineWithStatsPaginated_data")
	require.NoError(t, c.CreateRepo(dataRepo))

	numPages := int64(2)
	pageSize := int64(100)
	numFiles := int(numPages * pageSize)
	commit1, err := c.StartCommit(dataRepo, "master")
	require.NoError(t, err)
	for i := 0; i < numFiles; i++ {
		_, err = c.PutFile(dataRepo, commit1.ID, fmt.Sprintf("file-%d", i), strings.NewReader(strings.Repeat("foo\n", 100)))
	}
	require.NoError(t, c.FinishCommit(dataRepo, commit1.ID))

	pipeline := tu.UniqueString("pipeline")
	_, err = c.PpsAPIClient.CreatePipeline(context.Background(),
		&pps.CreatePipelineRequest{
			Pipeline: client.NewPipeline(pipeline),
			Transform: &pps.Transform{
				Cmd: []string{"bash"},
				Stdin: []string{
					"if [ $RANDOM -gt 15000 ]; then exit 1; fi",
					fmt.Sprintf("cp /pfs/%s/* /pfs/out/", dataRepo),
				},
			},
			Input:       client.NewAtomInput(dataRepo, "/*"),
			EnableStats: true,
			ParallelismSpec: &pps.ParallelismSpec{
				Constant: 4,
			},
		})

	_, err = c.FlushCommit([]*pfs.Commit{commit1}, nil)
	require.NoError(t, err)

	var jobs []*pps.JobInfo
	require.NoError(t, backoff.Retry(func() error {
		jobs, err = c.ListJob(pipeline, nil, nil)
		require.NoError(t, err)
		if len(jobs) != 1 {
			return fmt.Errorf("expected 1 jobs, got %d", len(jobs))
		}
		return nil
	}, backoff.NewTestingBackOff()))

	// Block on the job being complete before we call ListDatum
	_, err = c.InspectJob(jobs[0].Job.ID, true)
	require.NoError(t, err)

	resp, err := c.ListDatum(jobs[0].Job.ID, pageSize, 0)
	require.NoError(t, err)
	require.Equal(t, pageSize, int64(len(resp.DatumInfos)))
	require.Equal(t, int64(numFiles)/pageSize, resp.TotalPages)

	// First entry should be failed
	require.Equal(t, pps.DatumState_FAILED, resp.DatumInfos[0].State)

	resp, err = c.ListDatum(jobs[0].Job.ID, pageSize, int64(numPages-1))
	require.NoError(t, err)
	require.Equal(t, pageSize, int64(len(resp.DatumInfos)))
	require.Equal(t, int64(int64(numFiles)/pageSize-1), resp.Page)

	// Last entry should be success
	require.Equal(t, pps.DatumState_SUCCESS, resp.DatumInfos[len(resp.DatumInfos)-1].State)

	// Make sure we get error when requesting pages too high
	resp, err = c.ListDatum(jobs[0].Job.ID, pageSize, int64(numPages))
	require.YesError(t, err)
}

func TestPipelineWithStatsAcrossJobs(t *testing.T) {
	if testing.Short() {
		t.Skip("Skipping integration tests in short mode")
	}

	c := getPachClient(t)
	defer require.NoError(t, c.DeleteAll())

	dataRepo := tu.UniqueString("TestPipelineWithStatsAcrossJobs_data")
	require.NoError(t, c.CreateRepo(dataRepo))

	numFiles := 500
	commit1, err := c.StartCommit(dataRepo, "master")
	require.NoError(t, err)
	for i := 0; i < numFiles; i++ {
		_, err = c.PutFile(dataRepo, commit1.ID, fmt.Sprintf("foo-%d", i), strings.NewReader(strings.Repeat("foo\n", 100)))
	}
	require.NoError(t, c.FinishCommit(dataRepo, commit1.ID))

	pipeline := tu.UniqueString("StatsAcrossJobs")
	_, err = c.PpsAPIClient.CreatePipeline(context.Background(),
		&pps.CreatePipelineRequest{
			Pipeline: client.NewPipeline(pipeline),
			Transform: &pps.Transform{
				Cmd: []string{"bash"},
				Stdin: []string{
					fmt.Sprintf("cp /pfs/%s/* /pfs/out/", dataRepo),
				},
			},
			Input:       client.NewAtomInput(dataRepo, "/*"),
			EnableStats: true,
			ParallelismSpec: &pps.ParallelismSpec{
				Constant: 4,
			},
		})

	commitIter, err := c.FlushCommit([]*pfs.Commit{commit1}, nil)
	require.NoError(t, err)
	commitInfos := collectCommitInfos(t, commitIter)
	require.Equal(t, 1, len(commitInfos))

	jobs, err := c.ListJob(pipeline, nil, nil)
	require.NoError(t, err)
	require.Equal(t, 1, len(jobs))

	// Block on the job being complete before we call ListDatum
	_, err = c.InspectJob(jobs[0].Job.ID, true)
	require.NoError(t, err)

	resp, err := c.ListDatum(jobs[0].Job.ID, 0, 0)
	require.NoError(t, err)
	require.Equal(t, numFiles, len(resp.DatumInfos))

	datum, err := c.InspectDatum(jobs[0].Job.ID, resp.DatumInfos[0].Datum.ID)
	require.NoError(t, err)
	require.Equal(t, pps.DatumState_SUCCESS, datum.State)

	commit2, err := c.StartCommit(dataRepo, "master")
	require.NoError(t, err)
	for i := 0; i < numFiles; i++ {
		_, err = c.PutFile(dataRepo, commit2.ID, fmt.Sprintf("bar-%d", i), strings.NewReader(strings.Repeat("bar\n", 100)))
	}
	require.NoError(t, c.FinishCommit(dataRepo, commit2.ID))

	commitIter, err = c.FlushCommit([]*pfs.Commit{commit2}, nil)
	require.NoError(t, err)
	commitInfos = collectCommitInfos(t, commitIter)
	require.Equal(t, 1, len(commitInfos))

	jobs, err = c.ListJob(pipeline, nil, nil)
	require.NoError(t, err)
	require.Equal(t, 2, len(jobs))

	// Block on the job being complete before we call ListDatum
	_, err = c.InspectJob(jobs[0].Job.ID, true)
	require.NoError(t, err)

	resp, err = c.ListDatum(jobs[0].Job.ID, 0, 0)
	require.NoError(t, err)
	// we should see all the datums from the first job (which should be skipped)
	// in addition to all the new datums processed in this job
	require.Equal(t, numFiles*2, len(resp.DatumInfos))

	datum, err = c.InspectDatum(jobs[0].Job.ID, resp.DatumInfos[0].Datum.ID)
	require.NoError(t, err)
	require.Equal(t, pps.DatumState_SUCCESS, datum.State)
	// Test datums marked as skipped correctly
	// (also tests list datums are sorted by state)
	datum, err = c.InspectDatum(jobs[0].Job.ID, resp.DatumInfos[numFiles].Datum.ID)
	require.NoError(t, err)
	require.Equal(t, pps.DatumState_SKIPPED, datum.State)
}

func TestPipelineWithStatsSkippedEdgeCase(t *testing.T) {
	// If I add a file in commit1, delete it in commit2, add it again in commit 3 ...
	// the datum will be marked as success on the 3rd job, even though it should be marked as skipped
	if testing.Short() {
		t.Skip("Skipping integration tests in short mode")
	}

	c := getPachClient(t)
	defer require.NoError(t, c.DeleteAll())

	dataRepo := tu.UniqueString("TestPipelineWithStatsSkippedEdgeCase_data")
	require.NoError(t, c.CreateRepo(dataRepo))

	numFiles := 10
	commit1, err := c.StartCommit(dataRepo, "master")
	require.NoError(t, err)
	for i := 0; i < numFiles; i++ {
		_, err = c.PutFile(dataRepo, commit1.ID, fmt.Sprintf("file-%d", i), strings.NewReader(strings.Repeat("foo\n", 100)))
	}
	require.NoError(t, c.FinishCommit(dataRepo, commit1.ID))

	pipeline := tu.UniqueString("StatsEdgeCase")
	_, err = c.PpsAPIClient.CreatePipeline(context.Background(),
		&pps.CreatePipelineRequest{
			Pipeline: client.NewPipeline(pipeline),
			Transform: &pps.Transform{
				Cmd: []string{"bash"},
				Stdin: []string{
					fmt.Sprintf("cp /pfs/%s/* /pfs/out/", dataRepo),
				},
			},
			Input:       client.NewAtomInput(dataRepo, "/*"),
			EnableStats: true,
			ParallelismSpec: &pps.ParallelismSpec{
				Constant: 4,
			},
		})

	commitIter, err := c.FlushCommit([]*pfs.Commit{commit1}, nil)
	require.NoError(t, err)
	commitInfos := collectCommitInfos(t, commitIter)
	require.Equal(t, 1, len(commitInfos))

	jobs, err := c.ListJob(pipeline, nil, nil)
	require.NoError(t, err)
	require.Equal(t, 1, len(jobs))

	// Block on the job being complete before we call ListDatum
	_, err = c.InspectJob(jobs[0].Job.ID, true)
	require.NoError(t, err)
	resp, err := c.ListDatum(jobs[0].Job.ID, 0, 0)
	require.NoError(t, err)
	require.Equal(t, numFiles, len(resp.DatumInfos))

	for _, datum := range resp.DatumInfos {
		require.NoError(t, err)
		require.Equal(t, pps.DatumState_SUCCESS, datum.State)
	}

	// Make sure inspect-datum works
	datum, err := c.InspectDatum(jobs[0].Job.ID, resp.DatumInfos[0].Datum.ID)
	require.NoError(t, err)
	require.Equal(t, pps.DatumState_SUCCESS, datum.State)

	// Create a second commit that deletes a file in commit1
	commit2, err := c.StartCommit(dataRepo, "master")
	require.NoError(t, err)
	err = c.DeleteFile(dataRepo, commit2.ID, "file-0")
	require.NoError(t, c.FinishCommit(dataRepo, commit2.ID))

	// Create a third commit that re-adds the file removed in commit2
	commit3, err := c.StartCommit(dataRepo, "master")
	require.NoError(t, err)
	_, err = c.PutFile(dataRepo, commit3.ID, "file-0", strings.NewReader(strings.Repeat("foo\n", 100)))
	require.NoError(t, c.FinishCommit(dataRepo, commit3.ID))

	commitIter, err = c.FlushCommit([]*pfs.Commit{commit3}, nil)
	require.NoError(t, err)
	commitInfos = collectCommitInfos(t, commitIter)
	require.Equal(t, 1, len(commitInfos))

	jobs, err = c.ListJob(pipeline, nil, nil)
	require.NoError(t, err)
	require.Equal(t, 3, len(jobs))

	// Block on the job being complete before we call ListDatum
	_, err = c.InspectJob(jobs[0].Job.ID, true)
	require.NoError(t, err)
	resp, err = c.ListDatum(jobs[0].Job.ID, 0, 0)
	require.NoError(t, err)
	require.Equal(t, numFiles, len(resp.DatumInfos))

	var states []interface{}
	for _, datum := range resp.DatumInfos {
		require.Equal(t, pps.DatumState_SKIPPED, datum.State)
		states = append(states, datum.State)
	}
}

func TestIncrementalSharedProvenance(t *testing.T) {
	if testing.Short() {
		t.Skip("Skipping integration tests in short mode")
	}

	c := getPachClient(t)
	defer require.NoError(t, c.DeleteAll())

	dataRepo := tu.UniqueString("TestIncrementalSharedProvenance_data")
	require.NoError(t, c.CreateRepo(dataRepo))

	pipeline1 := tu.UniqueString("pipeline1")
	require.NoError(t, c.CreatePipeline(
		pipeline1,
		"",
		[]string{"true"},
		nil,
		&pps.ParallelismSpec{
			Constant: 1,
		},
		client.NewAtomInput(dataRepo, "/"),
		"",
		false,
	))
	pipeline2 := tu.UniqueString("pipeline2")
	_, err := c.PpsAPIClient.CreatePipeline(
		context.Background(),
		&pps.CreatePipelineRequest{
			Pipeline: client.NewPipeline(pipeline2),
			Transform: &pps.Transform{
				Cmd: []string{"true"},
			},
			ParallelismSpec: &pps.ParallelismSpec{
				Constant: 1,
			},
			Input: client.NewCrossInput(
				client.NewAtomInput(dataRepo, "/"),
				client.NewAtomInput(pipeline1, "/"),
			),
			Incremental: true,
		})
	require.YesError(t, err)
	pipeline3 := tu.UniqueString("pipeline3")
	require.NoError(t, c.CreatePipeline(
		pipeline3,
		"",
		[]string{"true"},
		nil,
		&pps.ParallelismSpec{
			Constant: 1,
		},
		client.NewAtomInput(dataRepo, "/"),
		"",
		false,
	))
	pipeline4 := tu.UniqueString("pipeline4")
	_, err = c.PpsAPIClient.CreatePipeline(
		context.Background(),
		&pps.CreatePipelineRequest{
			Pipeline: client.NewPipeline(pipeline4),
			Transform: &pps.Transform{
				Cmd: []string{"true"},
			},
			ParallelismSpec: &pps.ParallelismSpec{
				Constant: 1,
			},
			Input: client.NewCrossInput(
				client.NewAtomInput(pipeline1, "/"),
				client.NewAtomInput(pipeline3, "/"),
			),
			Incremental: true,
		})
	require.YesError(t, err)
}

func TestSkippedDatums(t *testing.T) {
	if testing.Short() {
		t.Skip("Skipping integration tests in short mode")
	}

	c := getPachClient(t)
	defer require.NoError(t, c.DeleteAll())
	// create repos
	dataRepo := tu.UniqueString("TestPipeline_data")
	require.NoError(t, c.CreateRepo(dataRepo))
	// create pipeline
	pipelineName := tu.UniqueString("pipeline")
	//	require.NoError(t, c.CreatePipeline(
	_, err := c.PpsAPIClient.CreatePipeline(context.Background(),
		&pps.CreatePipelineRequest{
			Pipeline: client.NewPipeline(pipelineName),
			Transform: &pps.Transform{
				Cmd: []string{"bash"},
				Stdin: []string{
					fmt.Sprintf("cp /pfs/%s/* /pfs/out/", dataRepo),
				},
			},
			ParallelismSpec: &pps.ParallelismSpec{
				Constant: 1,
			},
			Input:       client.NewAtomInput(dataRepo, "/*"),
			EnableStats: true,
		})
	require.NoError(t, err)
	// Do first commit to repo
	commit1, err := c.StartCommit(dataRepo, "master")
	require.NoError(t, err)
	_, err = c.PutFile(dataRepo, commit1.ID, "file", strings.NewReader("foo\n"))
	require.NoError(t, err)
	require.NoError(t, c.FinishCommit(dataRepo, commit1.ID))
	commitInfoIter, err := c.FlushCommit([]*pfs.Commit{client.NewCommit(dataRepo, commit1.ID)}, nil)
	require.NoError(t, err)
	commitInfos := collectCommitInfos(t, commitInfoIter)
	require.Equal(t, 1, len(commitInfos))
	var buffer bytes.Buffer
	require.NoError(t, c.GetFile(commitInfos[0].Commit.Repo.Name, commitInfos[0].Commit.ID, "file", 0, 0, &buffer))
	require.Equal(t, "foo\n", buffer.String())
	// Do second commit to repo
	commit2, err := c.StartCommit(dataRepo, "master")
	require.NoError(t, err)
	_, err = c.PutFile(dataRepo, commit2.ID, "file2", strings.NewReader("bar\n"))
	require.NoError(t, err)
	require.NoError(t, c.FinishCommit(dataRepo, commit2.ID))
	commitInfoIter, err = c.FlushCommit([]*pfs.Commit{client.NewCommit(dataRepo, "master")}, nil)
	require.NoError(t, err)
	commitInfos = collectCommitInfos(t, commitInfoIter)
	require.Equal(t, 1, len(commitInfos))
	/*
		jobs, err := c.ListJob(pipelineName, nil, nil)
		require.NoError(t, err)
		require.Equal(t, 2, len(jobs))

		datums, err := c.ListDatum(jobs[1].Job.ID)
		fmt.Printf("got datums: %v\n", datums)
		require.NoError(t, err)
		require.Equal(t, 2, len(datums))

		datum, err := c.InspectDatum(jobs[1].Job.ID, datums[0].ID)
		require.NoError(t, err)
		require.Equal(t, pps.DatumState_SUCCESS, datum.State)
	*/
}

func TestOpencvDemo(t *testing.T) {
	t.Skip("flaky")
	if testing.Short() {
		t.Skip("Skipping integration tests in short mode")
	}

	c := getPachClient(t)
	defer require.NoError(t, c.DeleteAll())
	require.NoError(t, c.CreateRepo("images"))
	commit, err := c.StartCommit("images", "master")
	require.NoError(t, err)
	require.NoError(t, c.PutFileURL("images", "master", "46Q8nDz.jpg", "http://imgur.com/46Q8nDz.jpg", false, false))
	require.NoError(t, c.FinishCommit("images", "master"))
	bytes, err := ioutil.ReadFile("../../doc/examples/opencv/edges.json")
	require.NoError(t, err)
	createPipelineRequest := &pps.CreatePipelineRequest{}
	require.NoError(t, json.Unmarshal(bytes, createPipelineRequest))
	_, err = c.PpsAPIClient.CreatePipeline(context.Background(), createPipelineRequest)
	require.NoError(t, err)
	bytes, err = ioutil.ReadFile("../../doc/examples/opencv/montage.json")
	require.NoError(t, err)
	createPipelineRequest = &pps.CreatePipelineRequest{}
	require.NoError(t, json.Unmarshal(bytes, createPipelineRequest))
	_, err = c.PpsAPIClient.CreatePipeline(context.Background(), createPipelineRequest)
	require.NoError(t, err)
	commitIter, err := c.FlushCommit([]*pfs.Commit{commit}, nil)
	require.NoError(t, err)
	commitInfos := collectCommitInfos(t, commitIter)
	require.Equal(t, 2, len(commitInfos))
}

func TestCronPipeline(t *testing.T) {
	if testing.Short() {
		t.Skip("Skipping integration tests in short mode")
	}

	c := getPachClient(t)
	defer require.NoError(t, c.DeleteAll())
	pipeline1 := tu.UniqueString("cron1-")
	require.NoError(t, c.CreatePipeline(
		pipeline1,
		"",
		[]string{"cp", "/pfs/time/time", "/pfs/out/time"},
		nil,
		nil,
		client.NewCronInput("time", "@every 20s"),
		"",
		false,
	))
	pipeline2 := tu.UniqueString("cron2-")
	require.NoError(t, c.CreatePipeline(
		pipeline2,
		"",
		[]string{"cp", fmt.Sprintf("/pfs/%s/time", pipeline1), "/pfs/out/time"},
		nil,
		nil,
		client.NewAtomInput(pipeline1, "/*"),
		"",
		false,
	))

	// subscribe to the pipeline1 cron repo and wait for inputs
	repo := fmt.Sprintf("%s_%s", pipeline1, "time")
	ctx, cancel := context.WithTimeout(context.Background(), time.Second*120)
	defer cancel() //cleanup resources
	iter, err := c.WithCtx(ctx).SubscribeCommit(repo, "master", "")
	require.NoError(t, err)
	commitInfo, err := iter.Next()
	require.NoError(t, err)

	commitIter, err := c.FlushCommit([]*pfs.Commit{commitInfo.Commit}, nil)
	require.NoError(t, err)
	commitInfos := collectCommitInfos(t, commitIter)
	require.Equal(t, 2, len(commitInfos))

	// Create a non-cron input repo, and test a pipeline with a cross of cron and
	// non-cron inputs
	dataRepo := tu.UniqueString("TestCronPipeline_data")
	require.NoError(t, c.CreateRepo(dataRepo))
	pipeline3 := tu.UniqueString("cron3-")
	require.NoError(t, c.CreatePipeline(
		pipeline3,
		"",
		[]string{"bash"},
		[]string{
			"cp /pfs/time/time /pfs/out/time",
			fmt.Sprintf("cp /pfs/%s/file /pfs/out/file", dataRepo),
		},
		nil,
		client.NewCrossInput(
			client.NewCronInput("time", "@every 20s"),
			client.NewAtomInput(dataRepo, "/"),
		),
		"",
		false,
	))
	dataCommit, err := c.StartCommit(dataRepo, "master")
	require.NoError(t, err)
	_, err = c.PutFile(dataRepo, "master", "file", strings.NewReader("file"))
	require.NoError(t, c.FinishCommit(dataRepo, "master"))

	repo = fmt.Sprintf("%s_%s", pipeline3, "time")
	ctx, cancel = context.WithTimeout(context.Background(), time.Second*30)
	defer cancel() //cleanup resources
	iter, err = c.WithCtx(ctx).SubscribeCommit(repo, "master", "")
	require.NoError(t, err)
	commitInfo, err = iter.Next()
	require.NoError(t, err)

	commitIter, err = c.FlushCommit([]*pfs.Commit{dataCommit, commitInfo.Commit}, nil)
	require.NoError(t, err)
	commitInfos = collectCommitInfos(t, commitIter)
	require.Equal(t, 1, len(commitInfos))
}

func TestSelfReferentialPipeline(t *testing.T) {
	if testing.Short() {
		t.Skip("Skipping integration tests in short mode")
	}

	c := getPachClient(t)
	defer require.NoError(t, c.DeleteAll())
	pipeline := tu.UniqueString("pipeline")
	require.YesError(t, c.CreatePipeline(
		pipeline,
		"",
		[]string{"true"},
		nil,
		nil,
		client.NewAtomInput(pipeline, "/"),
		"",
		false,
	))
}

func TestPipelineBadImage(t *testing.T) {
	if testing.Short() {
		t.Skip("Skipping integration tests in short mode")
	}

	c := getPachClient(t)
	defer require.NoError(t, c.DeleteAll())
	pipeline1 := tu.UniqueString("bad_pipeline")
	require.NoError(t, c.CreatePipeline(
		pipeline1,
		"BadImage",
		[]string{"true"},
		nil,
		nil,
		client.NewCronInput("time", "@every 20s"),
		"",
		false,
	))
	pipeline2 := tu.UniqueString("bad_pipeline")
	require.NoError(t, c.CreatePipeline(
		pipeline2,
		"bs/badimage:vcrap",
		[]string{"true"},
		nil,
		nil,
		client.NewCronInput("time", "@every 20s"),
		"",
		false,
	))
	require.NoError(t, backoff.Retry(func() error {
		for _, pipeline := range []string{pipeline1, pipeline2} {
			pipelineInfo, err := c.InspectPipeline(pipeline)
			if err != nil {
				return err
			}
			if pipelineInfo.State != pps.PipelineState_PIPELINE_FAILURE {
				return fmt.Errorf("pipeline %s should have failed", pipeline)
			}
			require.True(t, pipelineInfo.Reason != "")
		}
		return nil
	}, backoff.NewTestingBackOff()))
}

func TestFixPipeline(t *testing.T) {
	if testing.Short() {
		t.Skip("Skipping integration tests in short mode")
	}

	c := getPachClient(t)
	defer require.NoError(t, c.DeleteAll())
	// create repos
	dataRepo := tu.UniqueString("TestFixPipeline_data")
	require.NoError(t, c.CreateRepo(dataRepo))
	_, err := c.StartCommit(dataRepo, "master")
	require.NoError(t, err)
	_, err = c.PutFile(dataRepo, "master", "file", strings.NewReader("1"))
	require.NoError(t, err)
	require.NoError(t, c.FinishCommit(dataRepo, "master"))
	pipelineName := tu.UniqueString("TestFixPipeline_pipeline")
	require.NoError(t, c.CreatePipeline(
		pipelineName,
		"",
		[]string{"exit 1"},
		nil,
		&pps.ParallelismSpec{
			Constant: 1,
		},
		client.NewAtomInput(dataRepo, "/*"),
		"",
		false,
	))

	require.NoError(t, backoff.Retry(func() error {
		jobInfos, err := c.ListJob(pipelineName, nil, nil)
		require.NoError(t, err)
		if len(jobInfos) != 1 {
			return fmt.Errorf("expected 1 jobs, got %d", len(jobInfos))
		}
		jobInfo, err := c.InspectJob(jobInfos[0].Job.ID, true)
		require.NoError(t, err)
		require.Equal(t, pps.JobState_JOB_FAILURE, jobInfo.State)
		return nil
	}, backoff.NewTestingBackOff()))

	// Update the pipeline, this will not create a new pipeline as reprocess
	// isn't set to true.
	require.NoError(t, c.CreatePipeline(
		pipelineName,
		"",
		[]string{"bash"},
		[]string{"echo bar >/pfs/out/file"},
		&pps.ParallelismSpec{
			Constant: 1,
		},
		client.NewAtomInput(dataRepo, "/*"),
		"",
		true,
	))

	require.NoError(t, backoff.Retry(func() error {
		jobInfos, err := c.ListJob(pipelineName, nil, nil)
		require.NoError(t, err)
		if len(jobInfos) != 2 {
			return fmt.Errorf("expected 2 jobs, got %d", len(jobInfos))
		}
		jobInfo, err := c.InspectJob(jobInfos[0].Job.ID, true)
		require.NoError(t, err)
		require.Equal(t, pps.JobState_JOB_SUCCESS, jobInfo.State)
		return nil
	}, backoff.NewTestingBackOff()))
}

func TestListJobOutput(t *testing.T) {
	if testing.Short() {
		t.Skip("Skipping integration tests in short mode")
	}
	c := getPachClient(t)

	dataRepo := tu.UniqueString("TestListJobOutput_data")
	require.NoError(t, c.CreateRepo(dataRepo))

	commit1, err := c.StartCommit(dataRepo, "master")
	require.NoError(t, err)
	_, err = c.PutFile(dataRepo, commit1.ID, "file", strings.NewReader("foo"))
	require.NoError(t, err)
	require.NoError(t, c.FinishCommit(dataRepo, commit1.ID))

	pipeline := tu.UniqueString("pipeline")
	require.NoError(t, c.CreatePipeline(
		pipeline,
		"",
		[]string{"bash"},
		[]string{
			fmt.Sprintf("cp /pfs/%s/* /pfs/out/", dataRepo),
		},
		&pps.ParallelismSpec{
			Constant: 4,
		},
		client.NewAtomInput(dataRepo, "/*"),
		"",
		false,
	))

	commitIter, err := c.FlushCommit([]*pfs.Commit{commit1}, nil)
	require.NoError(t, err)
	commitInfos := collectCommitInfos(t, commitIter)
	require.Equal(t, 1, len(commitInfos))

	require.NoError(t, backoff.Retry(func() error {
		jobInfos, err := c.ListJob("", nil, commitInfos[0].Commit)
		if err != nil {
			return err
		}
		if len(jobInfos) != 1 {
			return fmt.Errorf("expected 1 job")
		}
		jobInfos, err = c.ListJob("", nil, client.NewCommit(pipeline, "master"))
		if err != nil {
			return err
		}
		if len(jobInfos) != 1 {
			return fmt.Errorf("expected 1 job")
		}
		return nil
	}, backoff.NewTestingBackOff()))
}

func TestPipelineEnvVarAlias(t *testing.T) {
	if testing.Short() {
		t.Skip("Skipping integration tests in short mode")
	}

	c := getPachClient(t)
	defer require.NoError(t, c.DeleteAll())

	dataRepo := tu.UniqueString("TestPipelineEnvVarAlias_data")
	require.NoError(t, c.CreateRepo(dataRepo))

	numFiles := 10
	commit1, err := c.StartCommit(dataRepo, "master")
	require.NoError(t, err)
	for i := 0; i < numFiles; i++ {
		_, err = c.PutFile(dataRepo, commit1.ID, fmt.Sprintf("file-%d", i), strings.NewReader(fmt.Sprintf("%d", i)))
	}
	require.NoError(t, c.FinishCommit(dataRepo, commit1.ID))

	pipeline := tu.UniqueString("pipeline")
	require.NoError(t, c.CreatePipeline(
		pipeline,
		"",
		[]string{"bash"},
		[]string{
			"env",
			fmt.Sprintf("cp $%s /pfs/out/", dataRepo),
		},
		nil,
		client.NewAtomInput(dataRepo, "/*"),
		"",
		false,
	))

	commitIter, err := c.FlushCommit([]*pfs.Commit{commit1}, nil)
	require.NoError(t, err)
	commitInfos := collectCommitInfos(t, commitIter)
	require.Equal(t, 1, len(commitInfos))

	for i := 0; i < numFiles; i++ {
		var buf bytes.Buffer
		require.NoError(t, c.GetFile(commitInfos[0].Commit.Repo.Name, commitInfos[0].Commit.ID, fmt.Sprintf("file-%d", i), 0, 0, &buf))
		require.Equal(t, fmt.Sprintf("%d", i), buf.String())
	}
}

func TestMaxQueueSize(t *testing.T) {
	t.Skip("flaky")
	if testing.Short() {
		t.Skip("Skipping integration tests in short mode")
	}
	c := getPachClient(t)

	dataRepo := tu.UniqueString("TestMaxQueueSize_data")
	require.NoError(t, c.CreateRepo(dataRepo))

	commit1, err := c.StartCommit(dataRepo, "master")
	require.NoError(t, err)
	for i := 0; i < 20; i++ {
		_, err = c.PutFile(dataRepo, commit1.ID, fmt.Sprintf("file%d", i), strings.NewReader("foo"))
		require.NoError(t, err)
	}
	require.NoError(t, c.FinishCommit(dataRepo, commit1.ID))

	pipeline := tu.UniqueString("pipeline")
	// This pipeline sleeps for 10 secs per datum
	_, err = c.PpsAPIClient.CreatePipeline(
		context.Background(),
		&pps.CreatePipelineRequest{
			Pipeline: client.NewPipeline(pipeline),
			Transform: &pps.Transform{
				Cmd: []string{"bash"},
				Stdin: []string{
					"sleep 10",
				},
			},
			Input: client.NewAtomInput(dataRepo, "/*"),
			ParallelismSpec: &pps.ParallelismSpec{
				Constant: 2,
			},
			MaxQueueSize: 1,
		})
	require.NoError(t, err)
	// Get job info 2x/sec for 20s until we confirm two workers for the current job
	require.NoError(t, backoff.Retry(func() error {
		jobs, err := c.ListJob(pipeline, nil, nil)
		if err != nil {
			return fmt.Errorf("could not list job: %s", err.Error())
		}
		if len(jobs) == 0 {
			return fmt.Errorf("failed to find job")
		}
		jobInfo, err := c.InspectJob(jobs[0].Job.ID, false)
		if err != nil {
			return fmt.Errorf("could not inspect job: %s", err.Error())
		}
		if len(jobInfo.WorkerStatus) != 2 {
			return fmt.Errorf("incorrect number of statuses: %v", len(jobInfo.WorkerStatus))
		}
		for _, status := range jobInfo.WorkerStatus {
			if status.QueueSize > 1 {
				return fmt.Errorf("queue size too big")
			}
		}
		return nil
	}, backoff.RetryEvery(500*time.Millisecond).For(20*time.Second)))
}

func TestHTTPAuth(t *testing.T) {
	if testing.Short() {
		t.Skip("Skipping integration tests in short mode")
	}
	c := getPachClient(t)

	clientAddr := c.GetAddress()
	host, _, err := net.SplitHostPort(clientAddr)
	port, ok := os.LookupEnv("PACHD_SERVICE_PORT_API_HTTP_PORT")
	if !ok {
		port = "30652" // default NodePort port for Pachd's HTTP API
	}
	httpAPIAddr := net.JoinHostPort(host, port)

	// Try to login
	token := "abbazabbadoo"
	form := url.Values{}
	form.Add("Token", token)
	req, err := http.NewRequest("POST", fmt.Sprintf("http://%s/v1/auth/login", httpAPIAddr), strings.NewReader(form.Encode()))
	req.Header.Add("Content-Type", "application/x-www-form-urlencoded")
	require.NoError(t, err)
	httpClient := &http.Client{}
	resp, err := httpClient.Do(req)
	require.NoError(t, err)
	defer resp.Body.Close()
	require.Equal(t, 1, len(resp.Cookies()))
	require.Equal(t, auth.ContextTokenKey, resp.Cookies()[0].Name)
	require.Equal(t, "*", resp.Header.Get("Access-Control-Allow-Origin"))
	require.Equal(t, token, resp.Cookies()[0].Value)

	// Try to logout
	req, err = http.NewRequest("POST", fmt.Sprintf("http://%s/v1/auth/logout", httpAPIAddr), nil)
	require.NoError(t, err)
	resp, err = httpClient.Do(req)
	require.NoError(t, err)
	defer resp.Body.Close()
	require.Equal(t, 1, len(resp.Cookies()))
	require.Equal(t, auth.ContextTokenKey, resp.Cookies()[0].Name)
	require.Equal(t, "*", resp.Header.Get("Access-Control-Allow-Origin"))
	// The cookie should be unset now
	require.Equal(t, "", resp.Cookies()[0].Value)

	// Make sure we get 404s for non existent routes
	req, err = http.NewRequest("POST", fmt.Sprintf("http://%s/v1/auth/logoutzz", httpAPIAddr), nil)
	require.NoError(t, err)
	resp, err = httpClient.Do(req)
	require.NoError(t, err)
	require.Equal(t, 404, resp.StatusCode)
}

func TestHTTPGetFile(t *testing.T) {
	if testing.Short() {
		t.Skip("Skipping integration tests in short mode")
	}
	c := getPachClient(t)

	dataRepo := tu.UniqueString("TestHTTPGetFile_data")
	require.NoError(t, c.CreateRepo(dataRepo))

	commit1, err := c.StartCommit(dataRepo, "master")
	require.NoError(t, err)
	_, err = c.PutFile(dataRepo, commit1.ID, "file", strings.NewReader("foo"))
	f, err := os.Open("../../etc/testing/artifacts/giphy.gif")
	require.NoError(t, err)
	_, err = c.PutFile(dataRepo, commit1.ID, "giphy.gif", f)
	require.NoError(t, err)
	require.NoError(t, c.FinishCommit(dataRepo, commit1.ID))

	clientAddr := c.GetAddress()
	host, _, err := net.SplitHostPort(clientAddr)
	port, ok := os.LookupEnv("PACHD_SERVICE_PORT_API_HTTP_PORT")
	if !ok {
		port = "30652" // default NodePort port for Pachd's HTTP API
	}
	httpAPIAddr := net.JoinHostPort(host, port)

	// Try to get raw contents
	resp, err := http.Get(fmt.Sprintf("http://%s/v1/pfs/repos/%v/commits/%v/files/file", httpAPIAddr, dataRepo, commit1.ID))
	require.NoError(t, err)
	defer resp.Body.Close()
	contents, err := ioutil.ReadAll(resp.Body)
	require.NoError(t, err)
	require.Equal(t, "foo", string(contents))
	contentDisposition := resp.Header.Get("Content-Disposition")
	require.Equal(t, "", contentDisposition)

	// Try to get file for downloading
	resp, err = http.Get(fmt.Sprintf("http://%s/v1/pfs/repos/%v/commits/%v/files/file?download=true", httpAPIAddr, dataRepo, commit1.ID))
	require.NoError(t, err)
	defer resp.Body.Close()
	contents, err = ioutil.ReadAll(resp.Body)
	require.NoError(t, err)
	require.Equal(t, "foo", string(contents))
	contentDisposition = resp.Header.Get("Content-Disposition")
	require.Equal(t, "attachment; filename=\"file\"", contentDisposition)

	// Make sure MIME type is set
	resp, err = http.Get(fmt.Sprintf("http://%s/v1/pfs/repos/%v/commits/%v/files/giphy.gif", httpAPIAddr, dataRepo, commit1.ID))
	require.NoError(t, err)
	defer resp.Body.Close()
	contentDisposition = resp.Header.Get("Content-Type")
	require.Equal(t, "image/gif", contentDisposition)
}

func TestService(t *testing.T) {
	if testing.Short() {
		t.Skip("Skipping integration tests in short mode")
	}
	c := getPachClient(t)

	dataRepo := tu.UniqueString("TestService_data")
	require.NoError(t, c.CreateRepo(dataRepo))

	commit1, err := c.StartCommit(dataRepo, "master")
	_, err = c.PutFile(dataRepo, commit1.ID, "file1", strings.NewReader("foo"))
	require.NoError(t, err)
	require.NoError(t, c.FinishCommit(dataRepo, commit1.ID))

	pipeline := tu.UniqueString("pipelineservice")
	// This pipeline sleeps for 10 secs per datum
	require.NoError(t, c.CreatePipelineService(
		pipeline,
		"trinitronx/python-simplehttpserver",
		[]string{"sh"},
		[]string{
			"cd /pfs",
			"exec python -m SimpleHTTPServer 8000",
		},
		&pps.ParallelismSpec{
			Constant: 1,
		},
		client.NewAtomInput(dataRepo, "/"),
		false,
		8000,
		31800,
	))
	time.Sleep(10 * time.Second)

	// Lookup the address for 'pipelineservice' (different inside vs outside k8s)
	serviceAddr := func() string {
		// Hack: detect if running inside the cluster by looking for this env var
		if _, ok := os.LookupEnv("KUBERNETES_PORT"); !ok {
			// Outside cluster: Re-use external IP and external port defined above
			clientAddr := c.GetAddress()
			host, _, err := net.SplitHostPort(clientAddr)
			require.NoError(t, err)
			return net.JoinHostPort(host, "31800")
		}
		// Get k8s service corresponding to pachyderm service above--must access
		// via internal cluster IP, but we don't know what that is
		var address string
		kubeClient := getKubeClient(t)
		backoff.Retry(func() error {
			svcs, err := kubeClient.CoreV1().Services("default").List(metav1.ListOptions{})
			require.NoError(t, err)
			for _, svc := range svcs.Items {
				// Pachyderm actually generates two services for pipelineservice: one
				// for pachyderm (a ClusterIP service) and one for the user container
				// (a NodePort service, which is the one we want)
				rightName := strings.Contains(svc.Name, "pipelineservice")
				rightType := svc.Spec.Type == v1.ServiceTypeNodePort
				if !rightName || !rightType {
					continue
				}
				host := svc.Spec.ClusterIP
				port := fmt.Sprintf("%d", svc.Spec.Ports[0].Port)
				address = net.JoinHostPort(host, port)
				return nil
			}
			return fmt.Errorf("no matching k8s service found")
		}, backoff.NewTestingBackOff())

		require.NotEqual(t, "", address)
		return address
	}()

	require.NoError(t, backoff.Retry(func() error {
		resp, err := http.Get(fmt.Sprintf("http://%s/%s/file1", serviceAddr, dataRepo))
		if err != nil {
			return err
		}
		if resp.StatusCode != 200 {
			return fmt.Errorf("GET returned %d", resp.StatusCode)
		}
		content, err := ioutil.ReadAll(resp.Body)
		if err != nil {
			return err
		}
		if string(content) != "foo" {
			return fmt.Errorf("wrong content for file1: expected foo, got %s", string(content))
		}
		return nil
	}, backoff.NewTestingBackOff()))

	commit2, err := c.StartCommit(dataRepo, "master")
	_, err = c.PutFile(dataRepo, commit2.ID, "file2", strings.NewReader("bar"))
	require.NoError(t, err)
	require.NoError(t, c.FinishCommit(dataRepo, commit2.ID))

	require.NoError(t, backoff.Retry(func() error {
		resp, err := http.Get(fmt.Sprintf("http://%s/%s/file2", serviceAddr, dataRepo))
		if err != nil {
			return err
		}
		if resp.StatusCode != 200 {
			return fmt.Errorf("GET returned %d", resp.StatusCode)
		}
		content, err := ioutil.ReadAll(resp.Body)
		if err != nil {
			return err
		}
		if string(content) != "bar" {
			return fmt.Errorf("wrong content for file2: expected bar, got %s", string(content))
		}
		return nil
	}, backoff.NewTestingBackOff()))
}

func TestChunkSpec(t *testing.T) {
	if testing.Short() {
		t.Skip("Skipping integration tests in short mode")
	}

	c := getPachClient(t)
	defer require.NoError(t, c.DeleteAll())

	dataRepo := tu.UniqueString("TestChunkSpec_data")
	require.NoError(t, c.CreateRepo(dataRepo))

	commit1, err := c.StartCommit(dataRepo, "master")
	require.NoError(t, err)
	numFiles := 101
	for i := 0; i < numFiles; i++ {
		_, err = c.PutFile(dataRepo, commit1.ID, fmt.Sprintf("file%d", i), strings.NewReader("foo"))
		require.NoError(t, err)
	}
	require.NoError(t, c.FinishCommit(dataRepo, commit1.ID))

	t.Run("number", func(t *testing.T) {
		pipeline := tu.UniqueString("TestChunkSpec")
		c.PpsAPIClient.CreatePipeline(context.Background(),
			&pps.CreatePipelineRequest{
				Pipeline: client.NewPipeline(pipeline),
				Transform: &pps.Transform{
					Cmd: []string{"bash"},
					Stdin: []string{
						fmt.Sprintf("cp /pfs/%s/* /pfs/out/", dataRepo),
					},
				},
				Input:     client.NewAtomInput(dataRepo, "/*"),
				ChunkSpec: &pps.ChunkSpec{Number: 1},
			})

		commitIter, err := c.FlushCommit([]*pfs.Commit{commit1}, []*pfs.Repo{client.NewRepo(pipeline)})
		require.NoError(t, err)
		commitInfos := collectCommitInfos(t, commitIter)
		require.Equal(t, 1, len(commitInfos))

		for i := 0; i < numFiles; i++ {
			var buf bytes.Buffer
			require.NoError(t, c.GetFile(commitInfos[0].Commit.Repo.Name, commitInfos[0].Commit.ID, fmt.Sprintf("file%d", i), 0, 0, &buf))
			require.Equal(t, "foo", buf.String())
		}
	})
	t.Run("size", func(t *testing.T) {
		pipeline := tu.UniqueString("TestChunkSpec")
		c.PpsAPIClient.CreatePipeline(context.Background(),
			&pps.CreatePipelineRequest{
				Pipeline: client.NewPipeline(pipeline),
				Transform: &pps.Transform{
					Cmd: []string{"bash"},
					Stdin: []string{
						fmt.Sprintf("cp /pfs/%s/* /pfs/out/", dataRepo),
					},
				},
				Input:     client.NewAtomInput(dataRepo, "/*"),
				ChunkSpec: &pps.ChunkSpec{SizeBytes: 5},
			})

		commitIter, err := c.FlushCommit([]*pfs.Commit{commit1}, []*pfs.Repo{client.NewRepo(pipeline)})
		require.NoError(t, err)
		commitInfos := collectCommitInfos(t, commitIter)
		require.Equal(t, 1, len(commitInfos))

		for i := 0; i < numFiles; i++ {
			var buf bytes.Buffer
			require.NoError(t, c.GetFile(commitInfos[0].Commit.Repo.Name, commitInfos[0].Commit.ID, fmt.Sprintf("file%d", i), 0, 0, &buf))
			require.Equal(t, "foo", buf.String())
		}
	})
}

func TestLongDatums(t *testing.T) {
	if testing.Short() {
		t.Skip("Skipping integration tests in short mode")
	}

	c := getPachClient(t)
	defer require.NoError(t, c.DeleteAll())

	dataRepo := tu.UniqueString("TestLongDatums_data")
	require.NoError(t, c.CreateRepo(dataRepo))

	commit1, err := c.StartCommit(dataRepo, "master")
	require.NoError(t, err)
	numFiles := 8
	for i := 0; i < numFiles; i++ {
		_, err = c.PutFile(dataRepo, commit1.ID, fmt.Sprintf("file%d", i), strings.NewReader("foo"))
		require.NoError(t, err)
	}
	require.NoError(t, c.FinishCommit(dataRepo, commit1.ID))

	pipeline := tu.UniqueString("TestLongDatums")
	require.NoError(t, c.CreatePipeline(
		pipeline,
		"",
		[]string{"bash"},
		[]string{
			"sleep 1m",
			fmt.Sprintf("cp /pfs/%s/* /pfs/out/", dataRepo),
		},
		&pps.ParallelismSpec{
			Constant: 4,
		},
		client.NewAtomInput(dataRepo, "/*"),
		"",
		false,
	))

	commitIter, err := c.FlushCommit([]*pfs.Commit{commit1}, nil)
	require.NoError(t, err)
	commitInfos := collectCommitInfos(t, commitIter)
	require.Equal(t, 1, len(commitInfos))

	for i := 0; i < numFiles; i++ {
		var buf bytes.Buffer
		require.NoError(t, c.GetFile(commitInfos[0].Commit.Repo.Name, commitInfos[0].Commit.ID, fmt.Sprintf("file%d", i), 0, 0, &buf))
		require.Equal(t, "foo", buf.String())
	}
}

func TestPipelineWithGitInputInvalidURLs(t *testing.T) {
	if testing.Short() {
		t.Skip("Skipping integration tests in short mode")
	}

	c := getPachClient(t)
	defer require.NoError(t, c.DeleteAll())

	outputFilename := "commitSHA"
	pipeline := tu.UniqueString("github_pipeline")
	// Of the common git URL types (listed below), only the 'clone' url is supported RN
	// (for several reasons, one of which is that we can't assume we have SSH / an ssh env setup on the user container)
	//git_url: "git://github.com/sjezewski/testgithook.git",
	//ssh_url: "git@github.com:sjezewski/testgithook.git",
	//svn_url: "https://github.com/sjezewski/testgithook",
	//clone_url: "https://github.com/sjezewski/testgithook.git",
	require.YesError(t, c.CreatePipeline(
		pipeline,
		"",
		[]string{"bash"},
		[]string{
			fmt.Sprintf("cat /pfs/test-artifacts/.git/HEAD > /pfs/out/%v", outputFilename),
		},
		nil,
		&pps.Input{
			Git: &pps.GitInput{
				URL: "git://github.com/pachyderm/test-artifacts.git",
			},
		},
		"",
		false,
	))
	require.YesError(t, c.CreatePipeline(
		pipeline,
		"",
		[]string{"bash"},
		[]string{
			fmt.Sprintf("cat /pfs/test-artifacts/.git/HEAD > /pfs/out/%v", outputFilename),
		},
		nil,
		&pps.Input{
			Git: &pps.GitInput{
				URL: "git@github.com:pachyderm/test-artifacts.git",
			},
		},
		"",
		false,
	))
	require.YesError(t, c.CreatePipeline(
		pipeline,
		"",
		[]string{"bash"},
		[]string{
			fmt.Sprintf("cat /pfs/test-artifacts/.git/HEAD > /pfs/out/%v", outputFilename),
		},
		nil,
		&pps.Input{
			Git: &pps.GitInput{
				URL: "https://github.com:pachyderm/test-artifacts",
			},
		},
		"",
		false,
	))
}

func TestPipelineWithGitInputPrivateGHRepo(t *testing.T) {
	if testing.Short() {
		t.Skip("Skipping integration tests in short mode")
	}

	c := getPachClient(t)
	defer require.NoError(t, c.DeleteAll())

	outputFilename := "commitSHA"
	pipeline := tu.UniqueString("github_pipeline")
	repoName := "pachyderm-dummy"
	require.NoError(t, c.CreatePipeline(
		pipeline,
		"",
		[]string{"bash"},
		[]string{
			fmt.Sprintf("cat /pfs/%v/.git/HEAD > /pfs/out/%v", repoName, outputFilename),
		},
		nil,
		&pps.Input{
			Git: &pps.GitInput{
				URL: fmt.Sprintf("https://github.com/pachyderm/%v.git", repoName),
			},
		},
		"",
		false,
	))
	// There should be a pachyderm repo created w no commits:
	repos, err := c.ListRepo(nil)
	require.NoError(t, err)
	found := false
	for _, repo := range repos {
		if repo.Repo.Name == repoName {
			found = true
		}
	}
	require.Equal(t, true, found)

	// To trigger the pipeline, we'll need to simulate the webhook by pushing a POST payload to the githook server
	simulateGitPush(t, "../../etc/testing/artifacts/githook-payloads/private.json")
	// Need to sleep since the webhook http handler is non blocking
	time.Sleep(2 * time.Second)

	// Now there should NOT be a new commit on the pachyderm repo
	commits, err := c.ListCommit(repoName, "master", "", 0)
	require.NoError(t, err)
	require.Equal(t, 0, len(commits))

	// We should see that the pipeline has failed
	pipelineInfo, err := c.InspectPipeline(pipeline)
	require.NoError(t, err)
	require.Equal(t, pps.PipelineState_PIPELINE_FAILURE, pipelineInfo.State)
	require.Equal(t, fmt.Sprintf("unable to clone private github repo (https://github.com/pachyderm/%v.git)", repoName), pipelineInfo.Reason)
}

func TestPipelineWithGitInputDuplicateNames(t *testing.T) {
	if testing.Short() {
		t.Skip("Skipping integration tests in short mode")
	}

	c := getPachClient(t)
	defer require.NoError(t, c.DeleteAll())

	outputFilename := "commitSHA"
	pipeline := tu.UniqueString("github_pipeline")
	//Test same name on one pipeline
	require.YesError(t, c.CreatePipeline(
		pipeline,
		"",
		[]string{"bash"},
		[]string{
			fmt.Sprintf("cat /pfs/pachyderm/.git/HEAD > /pfs/out/%v", outputFilename),
		},
		nil,
		&pps.Input{
			Cross: []*pps.Input{
				&pps.Input{
					Git: &pps.GitInput{
						URL:  "https://github.com/pachyderm/test-artifacts.git",
						Name: "foo",
					},
				},
				&pps.Input{
					Git: &pps.GitInput{
						URL:  "https://github.com/pachyderm/test-artifacts.git",
						Name: "foo",
					},
				},
			},
		},
		"",
		false,
	))
	//Test same URL on one pipeline
	require.YesError(t, c.CreatePipeline(
		pipeline,
		"",
		[]string{"bash"},
		[]string{
			fmt.Sprintf("cat /pfs/pachyderm/.git/HEAD > /pfs/out/%v", outputFilename),
		},
		nil,
		&pps.Input{
			Cross: []*pps.Input{
				&pps.Input{
					Git: &pps.GitInput{
						URL: "https://github.com/pachyderm/test-artifacts.git",
					},
				},
				&pps.Input{
					Git: &pps.GitInput{
						URL: "https://github.com/pachyderm/test-artifacts.git",
					},
				},
			},
		},
		"",
		false,
	))
	// Test same URL but different names
	require.NoError(t, c.CreatePipeline(
		pipeline,
		"",
		[]string{"bash"},
		[]string{
			fmt.Sprintf("cat /pfs/pachyderm/.git/HEAD > /pfs/out/%v", outputFilename),
		},
		nil,
		&pps.Input{
			Cross: []*pps.Input{
				&pps.Input{
					Git: &pps.GitInput{
						URL:  "https://github.com/pachyderm/test-artifacts.git",
						Name: "foo",
					},
				},
				&pps.Input{
					Git: &pps.GitInput{
						URL: "https://github.com/pachyderm/test-artifacts.git",
					},
				},
			},
		},
		"",
		false,
	))
}

func TestPipelineWithGitInput(t *testing.T) {
	if testing.Short() {
		t.Skip("Skipping integration tests in short mode")
	}

	c := getPachClient(t)
	defer require.NoError(t, c.DeleteAll())

	outputFilename := "commitSHA"
	pipeline := tu.UniqueString("github_pipeline")
	require.NoError(t, c.CreatePipeline(
		pipeline,
		"",
		[]string{"bash"},
		[]string{
			fmt.Sprintf("cat /pfs/test-artifacts/.git/HEAD > /pfs/out/%v", outputFilename),
		},
		nil,
		&pps.Input{
			Git: &pps.GitInput{
				URL: "https://github.com/pachyderm/test-artifacts.git",
			},
		},
		"",
		false,
	))
	// There should be a pachyderm repo created w no commits:
	_, err := c.InspectRepo("test-artifacts")
	require.NoError(t, err)

	commits, err := c.ListCommit("test-artifacts", "master", "", 0)
	require.NoError(t, err)
	require.Equal(t, 0, len(commits))

	// To trigger the pipeline, we'll need to simulate the webhook by pushing a POST payload to the githook server
	simulateGitPush(t, "../../etc/testing/artifacts/githook-payloads/master.json")
	// Need to sleep since the webhook http handler is non blocking
	time.Sleep(2 * time.Second)

	// Now there should be a new commit on the pachyderm repo / master branch
	branches, err := c.ListBranch("test-artifacts")
	require.NoError(t, err)
	require.Equal(t, 1, len(branches))
	require.Equal(t, "master", branches[0].Name)
	commit := branches[0].Head

	// Now wait for the pipeline complete as normal
	outputRepo := &pfs.Repo{Name: pipeline}
	commitIter, err := c.FlushCommit([]*pfs.Commit{commit}, []*pfs.Repo{outputRepo})
	require.NoError(t, err)
	commitInfos := collectCommitInfos(t, commitIter)
	require.Equal(t, 1, len(commitInfos))

	commit = commitInfos[0].Commit

	var buf bytes.Buffer

	require.NoError(t, c.GetFile(commit.Repo.Name, commit.ID, outputFilename, 0, 0, &buf))
	require.Equal(t, "9047fbfc251e7412ef3300868f743f2c24852539", strings.TrimSpace(buf.String()))
}

func TestPipelineWithGitInputSequentialPushes(t *testing.T) {
	if testing.Short() {
		t.Skip("Skipping integration tests in short mode")
	}

	c := getPachClient(t)
	defer require.NoError(t, c.DeleteAll())

	outputFilename := "commitSHA"
	pipeline := tu.UniqueString("github_pipeline")
	require.NoError(t, c.CreatePipeline(
		pipeline,
		"",
		[]string{"bash"},
		[]string{
			fmt.Sprintf("cat /pfs/test-artifacts/.git/HEAD > /pfs/out/%v", outputFilename),
		},
		nil,
		&pps.Input{
			Git: &pps.GitInput{
				URL: "https://github.com/pachyderm/test-artifacts.git",
			},
		},
		"",
		false,
	))
	// There should be a pachyderm repo created w no commits:
	_, err := c.InspectRepo("test-artifacts")
	require.NoError(t, err)

	commits, err := c.ListCommit("test-artifacts", "master", "", 0)
	require.NoError(t, err)
	require.Equal(t, 0, len(commits))

	// To trigger the pipeline, we'll need to simulate the webhook by pushing a POST payload to the githook server
	simulateGitPush(t, "../../etc/testing/artifacts/githook-payloads/master.json")
	// Need to sleep since the webhook http handler is non blocking
	time.Sleep(2 * time.Second)

	// Now there should be a new commit on the pachyderm repo / master branch
	branches, err := c.ListBranch("test-artifacts")
	require.NoError(t, err)
	require.Equal(t, 1, len(branches))
	require.Equal(t, "master", branches[0].Name)
	commit := branches[0].Head

	// Now wait for the pipeline complete as normal
	commitIter, err := c.FlushCommit([]*pfs.Commit{commit}, nil)
	require.NoError(t, err)
	commitInfos := collectCommitInfos(t, commitIter)
	require.Equal(t, 1, len(commitInfos))

	commit = commitInfos[0].Commit

	var buf bytes.Buffer

	require.NoError(t, c.GetFile(commit.Repo.Name, commit.ID, outputFilename, 0, 0, &buf))
	require.Equal(t, "9047fbfc251e7412ef3300868f743f2c24852539", strings.TrimSpace(buf.String()))

	// To trigger the pipeline, we'll need to simulate the webhook by pushing a POST payload to the githook server
	simulateGitPush(t, "../../etc/testing/artifacts/githook-payloads/master-2.json")
	// Need to sleep since the webhook http handler is non blocking
	time.Sleep(2 * time.Second)

	// Now there should be a new commit on the pachyderm repo / master branch
	branches, err = c.ListBranch("test-artifacts")
	require.NoError(t, err)
	require.Equal(t, 1, len(branches))
	require.Equal(t, "master", branches[0].Name)
	commit = branches[0].Head

	// Now wait for the pipeline complete as normal
	commitIter, err = c.FlushCommit([]*pfs.Commit{commit}, nil)
	require.NoError(t, err)
	commitInfos = collectCommitInfos(t, commitIter)
	require.Equal(t, 1, len(commitInfos))

	commit = commitInfos[0].Commit

	buf.Reset()
	require.NoError(t, c.GetFile(commit.Repo.Name, commit.ID, outputFilename, 0, 0, &buf))
	require.Equal(t, "162963b4adf00cd378488abdedc085ba08e21674", strings.TrimSpace(buf.String()))
}

func TestPipelineWithGitInputCustomName(t *testing.T) {
	if testing.Short() {
		t.Skip("Skipping integration tests in short mode")
	}

	c := getPachClient(t)
	defer require.NoError(t, c.DeleteAll())

	outputFilename := "commitSHA"
	pipeline := tu.UniqueString("github_pipeline")
	repoName := "foo"
	require.NoError(t, c.CreatePipeline(
		pipeline,
		"",
		[]string{"bash"},
		[]string{
			fmt.Sprintf("cat /pfs/%v/.git/HEAD > /pfs/out/%v", repoName, outputFilename),
		},
		nil,
		&pps.Input{
			Git: &pps.GitInput{
				URL:  "https://github.com/pachyderm/test-artifacts.git",
				Name: repoName,
			},
		},
		"",
		false,
	))
	// There should be a pachyderm repo created w no commits:
	_, err := c.InspectRepo(repoName)
	require.NoError(t, err)

	commits, err := c.ListCommit(repoName, "", "", 0)
	require.NoError(t, err)
	require.Equal(t, 0, len(commits))

	// To trigger the pipeline, we'll need to simulate the webhook by pushing a POST payload to the githook server
	simulateGitPush(t, "../../etc/testing/artifacts/githook-payloads/master.json")
	// Need to sleep since the webhook http handler is non blocking
	time.Sleep(2 * time.Second)

	// Now there should be a new commit on the pachyderm repo / master branch
	branches, err := c.ListBranch(repoName)
	require.NoError(t, err)
	require.Equal(t, 1, len(branches))
	require.Equal(t, "master", branches[0].Name)
	commit := branches[0].Head

	// Now wait for the pipeline complete as normal
	outputRepo := &pfs.Repo{Name: pipeline}
	commitIter, err := c.FlushCommit([]*pfs.Commit{commit}, []*pfs.Repo{outputRepo})
	require.NoError(t, err)
	commitInfos := collectCommitInfos(t, commitIter)
	require.Equal(t, 1, len(commitInfos))

	commit = commitInfos[0].Commit

	var buf bytes.Buffer

	require.NoError(t, c.GetFile(commit.Repo.Name, commit.ID, outputFilename, 0, 0, &buf))
	require.Equal(t, "9047fbfc251e7412ef3300868f743f2c24852539", strings.TrimSpace(buf.String()))
}

func TestPipelineWithGitInputMultiPipelineSeparateInputs(t *testing.T) {
	if testing.Short() {
		t.Skip("Skipping integration tests in short mode")
	}

	c := getPachClient(t)
	defer require.NoError(t, c.DeleteAll())

	outputFilename := "commitSHA"
	repos := []string{"pachyderm", "foo"}
	pipelines := []string{
		tu.UniqueString("github_pipeline_a_"),
		tu.UniqueString("github_pipeline_b_"),
	}
	for i, repoName := range repos {
		require.NoError(t, c.CreatePipeline(
			pipelines[i],
			"",
			[]string{"bash"},
			[]string{
				fmt.Sprintf("cat /pfs/%v/.git/HEAD > /pfs/out/%v", repoName, outputFilename),
			},
			nil,
			&pps.Input{
				Git: &pps.GitInput{
					URL:  "https://github.com/pachyderm/test-artifacts.git",
					Name: repoName,
				},
			},
			"",
			false,
		))
		// There should be a pachyderm repo created w no commits:
		repos, err := c.ListRepo(nil)
		require.NoError(t, err)
		found := false
		for _, repo := range repos {
			if repo.Repo.Name == repoName {
				found = true
			}
		}
		require.Equal(t, true, found)

		commits, err := c.ListCommit(repoName, "", "", 0)
		require.NoError(t, err)
		require.Equal(t, 0, len(commits))
	}

	// To trigger the pipeline, we'll need to simulate the webhook by pushing a POST payload to the githook server
	simulateGitPush(t, "../../etc/testing/artifacts/githook-payloads/master.json")
	// Need to sleep since the webhook http handler is non blocking
	time.Sleep(2 * time.Second)

	for i, repoName := range repos {
		// Now there should be a new commit on the pachyderm repo / master branch
		branches, err := c.ListBranch(repoName)
		require.NoError(t, err)
		require.Equal(t, 1, len(branches))
		require.Equal(t, "master", branches[0].Name)
		commit := branches[0].Head

		// Now wait for the pipeline complete as normal
		outputRepo := &pfs.Repo{Name: pipelines[i]}
		commitIter, err := c.FlushCommit([]*pfs.Commit{commit}, []*pfs.Repo{outputRepo})
		require.NoError(t, err)
		commitInfos := collectCommitInfos(t, commitIter)
		require.Equal(t, 1, len(commitInfos))

		commit = commitInfos[0].Commit

		var buf bytes.Buffer

		require.NoError(t, c.GetFile(commit.Repo.Name, commit.ID, outputFilename, 0, 0, &buf))
		require.Equal(t, "9047fbfc251e7412ef3300868f743f2c24852539", strings.TrimSpace(buf.String()))
	}
}

func TestPipelineWithGitInputMultiPipelineSameInput(t *testing.T) {
	if testing.Short() {
		t.Skip("Skipping integration tests in short mode")
	}

	c := getPachClient(t)
	defer require.NoError(t, c.DeleteAll())

	outputFilename := "commitSHA"
	repos := []string{"test-artifacts", "test-artifacts"}
	pipelines := []string{
		tu.UniqueString("github_pipeline_a_"),
		tu.UniqueString("github_pipeline_b_"),
	}
	for i, repoName := range repos {
		require.NoError(t, c.CreatePipeline(
			pipelines[i],
			"",
			[]string{"bash"},
			[]string{
				fmt.Sprintf("cat /pfs/%v/.git/HEAD > /pfs/out/%v", repoName, outputFilename),
			},
			nil,
			&pps.Input{
				Git: &pps.GitInput{
					URL: "https://github.com/pachyderm/test-artifacts.git",
				},
			},
			"",
			false,
		))
		// There should be a pachyderm repo created w no commits:
		repos, err := c.ListRepo(nil)
		require.NoError(t, err)
		found := false
		for _, repo := range repos {
			if repo.Repo.Name == repoName {
				found = true
			}
		}
		require.Equal(t, true, found)

		commits, err := c.ListCommit(repoName, "", "", 0)
		require.NoError(t, err)
		require.Equal(t, 0, len(commits))
	}

	// To trigger the pipeline, we'll need to simulate the webhook by pushing a POST payload to the githook server
	simulateGitPush(t, "../../etc/testing/artifacts/githook-payloads/master.json")
	// Need to sleep since the webhook http handler is non blocking
	time.Sleep(2 * time.Second)

	// Now there should be a new commit on the pachyderm repo / master branch
	branches, err := c.ListBranch(repos[0])
	require.NoError(t, err)
	require.Equal(t, 1, len(branches))
	require.Equal(t, "master", branches[0].Name)
	commit := branches[0].Head

	// Now wait for the pipeline complete as normal
	commitIter, err := c.FlushCommit([]*pfs.Commit{commit}, nil)
	require.NoError(t, err)
	commitInfos := collectCommitInfos(t, commitIter)
	require.Equal(t, 2, len(commitInfos))

	commit = commitInfos[0].Commit

	for _, commitInfo := range commitInfos {
		commit = commitInfo.Commit
		var buf bytes.Buffer
		require.NoError(t, c.GetFile(commit.Repo.Name, commit.ID, outputFilename, 0, 0, &buf))
		require.Equal(t, "9047fbfc251e7412ef3300868f743f2c24852539", strings.TrimSpace(buf.String()))
	}
}

func TestPipelineWithGitInputAndBranch(t *testing.T) {
	if testing.Short() {
		t.Skip("Skipping integration tests in short mode")
	}

	c := getPachClient(t)
	defer require.NoError(t, c.DeleteAll())

	branchName := "foo"
	outputFilename := "commitSHA"
	pipeline := tu.UniqueString("github_pipeline")
	require.NoError(t, c.CreatePipeline(
		pipeline,
		"",
		[]string{"bash"},
		[]string{
			fmt.Sprintf("cat /pfs/test-artifacts/.git/HEAD > /pfs/out/%v", outputFilename),
		},
		nil,
		&pps.Input{
			Git: &pps.GitInput{
				URL:    "https://github.com/pachyderm/test-artifacts.git",
				Branch: branchName,
			},
		},
		"",
		false,
	))
	// There should be a pachyderm repo created w no commits:
	_, err := c.InspectRepo("test-artifacts")
	require.NoError(t, err)

	// Make sure a push to master does NOT trigger this pipeline
	simulateGitPush(t, "../../etc/testing/artifacts/githook-payloads/master.json")
	// Need to sleep since the webhook http handler is non blocking
	time.Sleep(5 * time.Second)
	// Now there should be a new commit on the pachyderm repo / master branch
	_, err = c.InspectBranch("test-artifacts", "master")
	require.YesError(t, err)

	// To trigger the pipeline, we'll need to simulate the webhook by pushing a POST payload to the githook server
	simulateGitPush(t, "../../etc/testing/artifacts/githook-payloads/branch.json")
	// Need to sleep since the webhook http handler is non blocking
	time.Sleep(5 * time.Second)
	// Now there should be a new commit on the pachyderm repo / master branch
	branches, err := c.ListBranch("test-artifacts")
	require.NoError(t, err)
	require.Equal(t, 1, len(branches))
	require.Equal(t, branchName, branches[0].Name)
	commit := branches[0].Head
	require.NotNil(t, commit)

	// Now wait for the pipeline complete as normal
	outputRepo := &pfs.Repo{Name: pipeline}
	commitIter, err := c.FlushCommit([]*pfs.Commit{commit}, []*pfs.Repo{outputRepo})
	require.NoError(t, err)
	commitInfos := collectCommitInfos(t, commitIter)
	require.Equal(t, 1, len(commitInfos))

	commit = commitInfos[0].Commit

	var buf bytes.Buffer

	require.NoError(t, c.GetFile(commit.Repo.Name, commit.ID, outputFilename, 0, 0, &buf))
	require.Equal(t, "81269575dcfc6ac2e2a463ad8016163f79c97f5c", strings.TrimSpace(buf.String()))
}

func TestPipelineWithDatumTimeout(t *testing.T) {
	if testing.Short() {
		t.Skip("Skipping integration tests in short mode")
	}

	c := getPachClient(t)
	defer require.NoError(t, c.DeleteAll())

	dataRepo := tu.UniqueString("TestPipelineWithDatumTimeout_data")
	require.NoError(t, c.CreateRepo(dataRepo))

	commit1, err := c.StartCommit(dataRepo, "master")
	require.NoError(t, err)
	_, err = c.PutFile(dataRepo, commit1.ID, "file",
		strings.NewReader("foo"))
	require.NoError(t, err)
	require.NoError(t, c.FinishCommit(dataRepo, commit1.ID))
	timeout := 20
	pipeline := tu.UniqueString("pipeline")
	duration, err := time.ParseDuration(fmt.Sprintf("%vs", timeout))
	require.NoError(t, err)
	_, err = c.PpsAPIClient.CreatePipeline(
		context.Background(),
		&pps.CreatePipelineRequest{
			Pipeline: client.NewPipeline(pipeline),
			Transform: &pps.Transform{
				Cmd: []string{"bash"},
				Stdin: []string{
					"while true; do sleep 1; date; done",
					fmt.Sprintf("cp /pfs/%s/* /pfs/out/", dataRepo),
				},
			},
			Input:        client.NewAtomInput(dataRepo, "/*"),
			EnableStats:  true,
			DatumTimeout: types.DurationProto(duration),
		},
	)
	require.NoError(t, err)

	commitIter, err := c.FlushCommit([]*pfs.Commit{commit1}, nil)
	require.NoError(t, err)
	commitInfos := collectCommitInfos(t, commitIter)
	require.Equal(t, 1, len(commitInfos))

	jobs, err := c.ListJob(pipeline, nil, nil)
	require.NoError(t, err)
	require.Equal(t, 1, len(jobs))
	// Block on the job being complete before we call ListDatum
	jobInfo, err := c.InspectJob(jobs[0].Job.ID, true)
	require.NoError(t, err)
	require.Equal(t, pps.JobState_JOB_FAILURE, jobInfo.State)

	// Now validate the datum timed out properly
	resp, err := c.ListDatum(jobs[0].Job.ID, 0, 0)
	require.NoError(t, err)
	require.Equal(t, 1, len(resp.DatumInfos))

	datum, err := c.InspectDatum(jobs[0].Job.ID, resp.DatumInfos[0].Datum.ID)
	require.NoError(t, err)
	require.Equal(t, pps.DatumState_FAILED, datum.State)
	// ProcessTime looks like "20 seconds"
	tokens := strings.Split(pretty.Duration(datum.Stats.ProcessTime), " ")
	require.Equal(t, 2, len(tokens))
	seconds, err := strconv.Atoi(tokens[0])
	require.NoError(t, err)
	require.Equal(t, timeout, seconds)
}

func TestPipelineWithDatumTimeoutControl(t *testing.T) {
	if testing.Short() {
		t.Skip("Skipping integration tests in short mode")
	}

	c := getPachClient(t)
	defer require.NoError(t, c.DeleteAll())

	dataRepo := tu.UniqueString("TestPipelineWithDatumTimeoutControl_data")
	require.NoError(t, c.CreateRepo(dataRepo))

	commit1, err := c.StartCommit(dataRepo, "master")
	require.NoError(t, err)
	_, err = c.PutFile(dataRepo, commit1.ID, "file",
		strings.NewReader("foo"))
	require.NoError(t, err)
	require.NoError(t, c.FinishCommit(dataRepo, commit1.ID))
	timeout := 20
	pipeline := tu.UniqueString("pipeline")
	duration, err := time.ParseDuration(fmt.Sprintf("%vs", timeout))
	require.NoError(t, err)
	_, err = c.PpsAPIClient.CreatePipeline(
		context.Background(),
		&pps.CreatePipelineRequest{
			Pipeline: client.NewPipeline(pipeline),
			Transform: &pps.Transform{
				Cmd: []string{"bash"},
				Stdin: []string{
					fmt.Sprintf("sleep %v", timeout-10),
					fmt.Sprintf("cp /pfs/%s/* /pfs/out/", dataRepo),
				},
			},
			Input:        client.NewAtomInput(dataRepo, "/*"),
			DatumTimeout: types.DurationProto(duration),
		},
	)
	require.NoError(t, err)

	commitIter, err := c.FlushCommit([]*pfs.Commit{commit1}, nil)
	require.NoError(t, err)
	commitInfos := collectCommitInfos(t, commitIter)
	require.Equal(t, 1, len(commitInfos))

	jobs, err := c.ListJob(pipeline, nil, nil)
	require.NoError(t, err)
	require.Equal(t, 1, len(jobs))
	// Block on the job being complete before we call ListDatum
	jobInfo, err := c.InspectJob(jobs[0].Job.ID, true)
	require.NoError(t, err)
	require.Equal(t, pps.JobState_JOB_SUCCESS, jobInfo.State)
}

func TestPipelineWithJobTimeout(t *testing.T) {
	if testing.Short() {
		t.Skip("Skipping integration tests in short mode")
	}

	c := getPachClient(t)
	defer require.NoError(t, c.DeleteAll())

	dataRepo := tu.UniqueString("TestPipelineWithDatumTimeout_data")
	require.NoError(t, c.CreateRepo(dataRepo))

	commit1, err := c.StartCommit(dataRepo, "master")
	require.NoError(t, err)
	numFiles := 2
	for i := 0; i < numFiles; i++ {
		_, err = c.PutFile(dataRepo, commit1.ID, fmt.Sprintf("file-%v", i),
			strings.NewReader("foo"))
		require.NoError(t, err)
	}
	require.NoError(t, c.FinishCommit(dataRepo, commit1.ID))
	timeout := 20
	pipeline := tu.UniqueString("pipeline")
	duration, err := time.ParseDuration(fmt.Sprintf("%vs", timeout))
	require.NoError(t, err)
	_, err = c.PpsAPIClient.CreatePipeline(
		context.Background(),
		&pps.CreatePipelineRequest{
			Pipeline: client.NewPipeline(pipeline),
			Transform: &pps.Transform{
				Cmd: []string{"bash"},
				Stdin: []string{
					fmt.Sprintf("sleep %v", timeout), // we have 2 datums, so the total exec time will more than double the timeout value
					fmt.Sprintf("cp /pfs/%s/* /pfs/out/", dataRepo),
				},
			},
			Input:       client.NewAtomInput(dataRepo, "/*"),
			EnableStats: true,
			JobTimeout:  types.DurationProto(duration),
		},
	)
	require.NoError(t, err)

	// Wait for the job to get scheduled / appear in listjob
	// A sleep of 15s is insufficient
	time.Sleep(25 * time.Second)
	jobs, err := c.ListJob(pipeline, nil, nil)
	require.NoError(t, err)
	require.Equal(t, 1, len(jobs))

	// Block on the job being complete before we call ListDatum
	jobInfo, err := c.InspectJob(jobs[0].Job.ID, true)
	require.NoError(t, err)
	require.Equal(t, pps.JobState_JOB_KILLED.String(), jobInfo.State.String())
	started, err := types.TimestampFromProto(jobInfo.Started)
	require.NoError(t, err)
	finished, err := types.TimestampFromProto(jobInfo.Finished)
	require.NoError(t, err)
	require.True(t, math.Abs((finished.Sub(started)-(time.Second*20)).Seconds()) <= 1.0)
}

func TestCommitDescription(t *testing.T) {
	if testing.Short() {
		t.Skip("Skipping integration tests in short mode")
	}

	c := getPachClient(t)
	defer require.NoError(t, c.DeleteAll())
	ctx, cancel := context.WithTimeout(context.Background(), 60*time.Second)
	defer cancel()

	dataRepo := tu.UniqueString("TestCommitDescription")
	require.NoError(t, c.CreateRepo(dataRepo))

	// Test putting a message in StartCommit
	commit, err := c.PfsAPIClient.StartCommit(ctx, &pfs.StartCommitRequest{
		Branch:      "master",
		Parent:      client.NewCommit(dataRepo, ""),
		Description: "test commit description in start-commit",
	})
	require.NoError(t, err)
	c.FinishCommit(dataRepo, commit.ID)
	commitInfo, err := c.InspectCommit(dataRepo, commit.ID)
	require.NoError(t, err)
	require.Equal(t, "test commit description in start-commit", commitInfo.Description)
	require.NoError(t, pfspretty.PrintDetailedCommitInfo(commitInfo))

	// Test putting a message in FinishCommit
	commit, err = c.StartCommit(dataRepo, "master")
	require.NoError(t, err)
	c.PfsAPIClient.FinishCommit(ctx, &pfs.FinishCommitRequest{
		Commit:      commit,
		Description: "test commit description in finish-commit",
	})
	commitInfo, err = c.InspectCommit(dataRepo, commit.ID)
	require.NoError(t, err)
	require.Equal(t, "test commit description in finish-commit", commitInfo.Description)
	require.NoError(t, pfspretty.PrintDetailedCommitInfo(commitInfo))

	// Test overwriting a commit message
	commit, err = c.PfsAPIClient.StartCommit(ctx, &pfs.StartCommitRequest{
		Branch:      "master",
		Parent:      client.NewCommit(dataRepo, ""),
		Description: "test commit description in start-commit",
	})
	require.NoError(t, err)
	c.PfsAPIClient.FinishCommit(ctx, &pfs.FinishCommitRequest{
		Commit:      commit,
		Description: "test commit description in finish-commit that overwrites",
	})
	commitInfo, err = c.InspectCommit(dataRepo, commit.ID)
	require.NoError(t, err)
	require.Equal(t, "test commit description in finish-commit that overwrites", commitInfo.Description)
	require.NoError(t, pfspretty.PrintDetailedCommitInfo(commitInfo))
}

func TestGetFileWithEmptyCommits(t *testing.T) {
	if testing.Short() {
		t.Skip("Skipping integration tests in short mode")
	}

	c := getPachClient(t)
	defer require.NoError(t, c.DeleteAll())
	ctx, cancel := context.WithTimeout(context.Background(), 60*time.Second)
	defer cancel()

	repoName := tu.UniqueString("TestGetFileWithEmptyCommits")
	require.NoError(t, c.CreateRepo(repoName))

	// Create a real commit in repoName/master
	commit, err := c.StartCommit(repoName, "master")
	require.NoError(t, err)
	_, err = c.PutFile(repoName, commit.ID, "/file", strings.NewReader("data contents"))
	require.NoError(t, err)
	require.NoError(t, c.FinishCommit(repoName, commit.ID))

	// Create an empty commit in repoName/master
	commit, err = c.StartCommit(repoName, "master")
	c.PfsAPIClient.FinishCommit(ctx, &pfs.FinishCommitRequest{
		Commit: commit,
		Empty:  true,
	})

	// We get a "file not found" error when we try to get a file from repoName/master
	buf := bytes.Buffer{}
	err = c.GetFile(repoName, "master", "/file", 0, 0, &buf)
	require.YesError(t, err)
	require.True(t, strings.Contains(err.Error(), "not found"))
}

func TestPipelineDescription(t *testing.T) {
	if testing.Short() {
		t.Skip("Skipping integration tests in short mode")
	}

	c := getPachClient(t)
	defer require.NoError(t, c.DeleteAll())

	dataRepo := tu.UniqueString("TestPipelineDescription_data")
	require.NoError(t, c.CreateRepo(dataRepo))

	description := "pipeline description"
	pipeline := tu.UniqueString("TestPipelineDescription")
	_, err := c.PpsAPIClient.CreatePipeline(
		context.Background(),
		&pps.CreatePipelineRequest{
			Pipeline:    client.NewPipeline(pipeline),
			Transform:   &pps.Transform{Cmd: []string{"true"}},
			Description: description,
			Input:       client.NewAtomInput(dataRepo, "/"),
		})
	require.NoError(t, err)
	pi, err := c.InspectPipeline(pipeline)
	require.NoError(t, err)
	require.Equal(t, description, pi.Description)
}

func TestListJobInputCommits(t *testing.T) {
	if testing.Short() {
		t.Skip("Skipping integration tests in short mode")
	}

	c := getPachClient(t)
	defer require.NoError(t, c.DeleteAll())

	aRepo := tu.UniqueString("TestListJobInputCommits_data_a")
	require.NoError(t, c.CreateRepo(aRepo))
	bRepo := tu.UniqueString("TestListJobInputCommits_data_b")
	require.NoError(t, c.CreateRepo(bRepo))

	pipeline := tu.UniqueString("TestListJobInputCommits")
	require.NoError(t, c.CreatePipeline(
		pipeline,
		"",
		[]string{"bash"},
		[]string{
			fmt.Sprintf("cp /pfs/%s/* /pfs/out/", aRepo),
			fmt.Sprintf("cp /pfs/%s/* /pfs/out/", bRepo),
		},
		&pps.ParallelismSpec{
			Constant: 1,
		},
		client.NewCrossInput(
			client.NewAtomInput(aRepo, "/*"),
			client.NewAtomInput(bRepo, "/*"),
		),
		"",
		false,
	))

	commita1, err := c.StartCommit(aRepo, "master")
	require.NoError(t, err)
	_, err = c.PutFile(aRepo, "master", "file", strings.NewReader("foo"))
	require.NoError(t, err)
	require.NoError(t, c.FinishCommit(aRepo, "master"))

	commitb1, err := c.StartCommit(bRepo, "master")
	require.NoError(t, err)
	_, err = c.PutFile(bRepo, "master", "file", strings.NewReader("foo"))
	require.NoError(t, err)
	require.NoError(t, c.FinishCommit(bRepo, "master"))

	commitIter, err := c.FlushCommit([]*pfs.Commit{commita1, commitb1}, nil)
	require.NoError(t, err)
	commitInfos := collectCommitInfos(t, commitIter)
	require.Equal(t, 1, len(commitInfos))

	commita2, err := c.StartCommit(aRepo, "master")
	require.NoError(t, err)
	_, err = c.PutFile(aRepo, "master", "file", strings.NewReader("bar"))
	require.NoError(t, err)
	require.NoError(t, c.FinishCommit(aRepo, "master"))

	commitIter, err = c.FlushCommit([]*pfs.Commit{commita2, commitb1}, nil)
	require.NoError(t, err)
	commitInfos = collectCommitInfos(t, commitIter)
	require.Equal(t, 1, len(commitInfos))

	commitb2, err := c.StartCommit(bRepo, "master")
	require.NoError(t, err)
	_, err = c.PutFile(bRepo, "master", "file", strings.NewReader("bar"))
	require.NoError(t, err)
	require.NoError(t, c.FinishCommit(bRepo, "master"))

	commitIter, err = c.FlushCommit([]*pfs.Commit{commita2, commitb2}, nil)
	require.NoError(t, err)
	commitInfos = collectCommitInfos(t, commitIter)
	require.Equal(t, 1, len(commitInfos))

	jobInfos, err := c.ListJob("", []*pfs.Commit{commita1}, nil)
	require.NoError(t, err)
	require.Equal(t, 2, len(jobInfos)) // a1 + nil and a1 + b1

	jobInfos, err = c.ListJob("", []*pfs.Commit{commitb1}, nil)
	require.NoError(t, err)
	require.Equal(t, 2, len(jobInfos)) // a1 + b1 and a2 + b1

	jobInfos, err = c.ListJob("", []*pfs.Commit{commita2}, nil)
	require.NoError(t, err)
	require.Equal(t, 2, len(jobInfos)) // a2 + b1 and a2 + b2

	jobInfos, err = c.ListJob("", []*pfs.Commit{commitb2}, nil)
	require.NoError(t, err)
	require.Equal(t, 1, len(jobInfos)) // a2 + b2

	jobInfos, err = c.ListJob("", []*pfs.Commit{commita1, commitb1}, nil)
	require.NoError(t, err)
	require.Equal(t, 1, len(jobInfos))

	jobInfos, err = c.ListJob("", []*pfs.Commit{commita2, commitb1}, nil)
	require.NoError(t, err)
	require.Equal(t, 1, len(jobInfos))

	jobInfos, err = c.ListJob("", []*pfs.Commit{commita2, commitb2}, nil)
	require.NoError(t, err)
	require.Equal(t, 1, len(jobInfos))

	jobInfos, err = c.ListJob("", []*pfs.Commit{client.NewCommit(aRepo, "master"), client.NewCommit(bRepo, "master")}, nil)
	require.NoError(t, err)
	require.Equal(t, 1, len(jobInfos))
}

<<<<<<< HEAD
func TestManyJobs(t *testing.T) {
=======
func TestExtractRestore(t *testing.T) {
>>>>>>> 52c12b18
	if testing.Short() {
		t.Skip("Skipping integration tests in short mode")
	}

	c := getPachClient(t)
	defer require.NoError(t, c.DeleteAll())

<<<<<<< HEAD
	dataRepo := uniqueString("TestManyJobs_data")
	require.NoError(t, c.CreateRepo(dataRepo))

	numPipelines := 10
	for i := 0; i < numPipelines; i++ {
		pipeline := uniqueString("TestManyJobs")
		require.NoError(t, c.CreatePipeline(
			pipeline,
			"",
			[]string{"true"},
			[]string{strings.Repeat("words ", 30), strings.Repeat("words ", 30), strings.Repeat("words ", 30), strings.Repeat("words ", 30), strings.Repeat("words ", 30), strings.Repeat("words ", 30)},
			&pps.ParallelismSpec{
				Constant: 1,
			},
			client.NewAtomInput(dataRepo, "/*"),
=======
	dataRepo := tu.UniqueString("TestExtractRestore_data")
	require.NoError(t, c.CreateRepo(dataRepo))

	nCommits := 5
	r := rand.New(rand.NewSource(45))
	fileContent := workload.RandString(r, 40*MB)
	for i := 0; i < nCommits; i++ {
		_, err := c.StartCommit(dataRepo, "master")
		require.NoError(t, err)
		_, err = c.PutFile(dataRepo, "master", fmt.Sprintf("file-%d", i), strings.NewReader(fileContent))
		require.NoError(t, err)
		require.NoError(t, c.FinishCommit(dataRepo, "master"))
	}

	pipeline := tu.UniqueString("TestExtractRestore")
	require.NoError(t, c.CreatePipeline(
		pipeline,
		"",
		[]string{"bash"},
		[]string{
			fmt.Sprintf("cp /pfs/%s/* /pfs/out/", dataRepo),
		},
		&pps.ParallelismSpec{
			Constant: 1,
		},
		client.NewAtomInput(dataRepo, "/*"),
		"",
		false,
	))

	commitIter, err := c.FlushCommit([]*pfs.Commit{client.NewCommit(dataRepo, "master")}, nil)
	require.NoError(t, err)
	commitInfos := collectCommitInfos(t, commitIter)
	require.Equal(t, 1, len(commitInfos))

	ops, err := c.ExtractAll(false)
	require.NoError(t, err)
	require.NoError(t, c.DeleteAll())
	require.NoError(t, c.Restore(ops))

	commitIter, err = c.FlushCommit([]*pfs.Commit{client.NewCommit(dataRepo, "master")}, nil)
	require.NoError(t, err)
	commitInfos = collectCommitInfos(t, commitIter)
	require.Equal(t, 1, len(commitInfos))
}

// TestCancelJob creates a long-running job and then kills it, testing that the
// user process is killed.
func TestCancelJob(t *testing.T) {
	if testing.Short() {
		t.Skip("Skipping integration tests in short mode")
	}

	c := getPachClient(t)
	defer require.NoError(t, c.DeleteAll())

	// Create an input repo
	repo := tu.UniqueString("TestCancelJob")
	require.NoError(t, c.CreateRepo(repo))

	// Create an input commit
	commit, err := c.StartCommit(repo, "master")
	require.NoError(t, err)
	_, err = c.PutFile(repo, commit.ID, "/time", strings.NewReader("600"))
	require.NoError(t, err)
	_, err = c.PutFile(repo, commit.ID, "/data", strings.NewReader("commit data"))
	require.NoError(t, err)
	require.NoError(t, c.FinishCommit(repo, commit.ID))

	// Create sleep + copy pipeline
	pipeline := tu.UniqueString("pipeline")
	require.NoError(t, c.CreatePipeline(
		pipeline,
		"",
		[]string{"bash"},
		[]string{
			"sleep `cat /pfs/*/time`",
			"cp /pfs/*/data /pfs/out/",
		},
		&pps.ParallelismSpec{
			Constant: 1,
		},
		client.NewAtomInput(repo, "/"),
		"",
		false,
	))

	// Wait until PPS has started processing commit
	var jobInfo *pps.JobInfo
	require.NoErrorWithinT(t, 30*time.Second, func() error {
		return backoff.Retry(func() error {
			jobInfos, err := c.ListJob(pipeline, []*pfs.Commit{commit}, nil)
			if err != nil {
				return err
			}
			if len(jobInfos) != 1 {
				return fmt.Errorf("Expected one job, but got %d: %v", len(jobInfos), jobInfos)
			}
			jobInfo = jobInfos[0]
			return nil
		}, backoff.NewTestingBackOff())
	})

	// stop the job
	require.NoError(t, c.StopJob(jobInfo.Job.ID))

	// Wait until the job is cancelled
	require.NoErrorWithinT(t, 30*time.Second, func() error {
		return backoff.Retry(func() error {
			updatedJobInfo, err := c.InspectJob(jobInfo.Job.ID, false)
			if err != nil {
				return err
			}
			if updatedJobInfo.State != pps.JobState_JOB_KILLED {
				return fmt.Errorf("job %s is still running, but should be KILLED", jobInfo.Job.ID)
			}
			return nil
		}, backoff.NewTestingBackOff())
	})

	// Create one more commit to make sure the pipeline can still process input
	// commits
	commit2, err := c.StartCommit(repo, "master")
	require.NoError(t, err)
	require.NoError(t, c.DeleteFile(repo, commit2.ID, "/time"))
	_, err = c.PutFile(repo, commit2.ID, "/time", strings.NewReader("1"))
	require.NoError(t, err)
	require.NoError(t, c.DeleteFile(repo, commit2.ID, "/data"))
	_, err = c.PutFile(repo, commit2.ID, "/data", strings.NewReader("commit 2 data"))
	require.NoError(t, err)
	require.NoError(t, c.FinishCommit(repo, commit2.ID))

	// Flush commit2, and make sure the output is as expected
	iter, err := c.FlushCommit([]*pfs.Commit{commit2}, []*pfs.Repo{client.NewRepo(pipeline)})
	require.NoError(t, err)
	commitInfos := collectCommitInfos(t, iter)
	require.Equal(t, 1, len(commitInfos))

	buf := bytes.Buffer{}
	err = c.GetFile(pipeline, commitInfos[0].Commit.ID, "/data", 0, 0, &buf)
	require.NoError(t, err)
	require.Equal(t, "commit 2 data", buf.String())
}

// TestCancelManyJobs creates many jobs to test that the handling of many
// incoming job events is correct. Each job comes up (which tests that that
// cancelling job 'a' does not cancel subsequent job 'b'), must be the only job
// running (which tests that only one job can run at a time), and then is
// cancelled.
func TestCancelManyJobs(t *testing.T) {
	if testing.Short() {
		t.Skip("Skipping integration tests in short mode")
	}

	c := getPachClient(t)
	defer require.NoError(t, c.DeleteAll())

	// Create an input repo
	repo := tu.UniqueString("TestCancelManyJobs")
	require.NoError(t, c.CreateRepo(repo))

	// Create sleep pipeline
	pipeline := tu.UniqueString("pipeline")
	require.NoError(t, c.CreatePipeline(
		pipeline,
		"",
		[]string{"sleep", "600"},
		nil,
		&pps.ParallelismSpec{
			Constant: 1,
		},
		client.NewAtomInput(repo, "/"),
		"",
		false,
	))

	// Create 10 input commits, to spawn 10 jobs
	var commits [10]*pfs.Commit
	var err error
	for i := 0; i < 10; i++ {
		commits[i], err = c.StartCommit(repo, "master")
		require.NoError(t, err)
		require.NoError(t, c.FinishCommit(repo, commits[i].ID))
	}

	// For each expected job: watch to make sure the input job comes up, make
	// sure that it's the only job running, then cancel it
	for _, commit := range commits {
		// Wait until PPS has started processing commit
		var jobInfo *pps.JobInfo
		require.NoErrorWithinT(t, 30*time.Second, func() error {
			return backoff.Retry(func() error {
				jobInfos, err := c.ListJob(pipeline, []*pfs.Commit{commit}, nil)
				if err != nil {
					return err
				}
				if len(jobInfos) != 1 {
					return fmt.Errorf("Expected one job, but got %d: %v", len(jobInfos), jobInfos)
				}
				jobInfo = jobInfos[0]
				return nil
			}, backoff.NewTestingBackOff())
		})

		// Stop the job
		require.NoError(t, c.StopJob(jobInfo.Job.ID))

		// Check that the job is now killed
		require.NoErrorWithinT(t, 30*time.Second, func() error {
			return backoff.Retry(func() error {
				// TODO(msteffen): once github.com/pachyderm/pachyderm/pull/2642 is
				// submitted, change ListJob here to filter on commit1 as the input commit,
				// rather than inspecting the input in the test
				updatedJobInfo, err := c.InspectJob(jobInfo.Job.ID, false)
				if err != nil {
					return err
				}
				if updatedJobInfo.State != pps.JobState_JOB_KILLED {
					return fmt.Errorf("job %s is still running, but should be KILLED", jobInfo.Job.ID)
				}
				return nil
			}, backoff.NewTestingBackOff())
		})
	}
}

// TestDeleteCommitPropagation deletes an input commit and makes sure all
// downstream commits are also deleted.
// DAG in this test: repo -> pipeline[0] -> pipeline[1]
func TestDeleteCommitPropagation(t *testing.T) {
	if testing.Short() {
		t.Skip("Skipping integration tests in short mode")
	}

	c := getPachClient(t)
	defer require.NoError(t, c.DeleteAll())

	// Create an input repo
	repo := tu.UniqueString("TestDeleteCommitPropagation")
	require.NoError(t, c.CreateRepo(repo))

	// Create two copy pipelines
	numPipelines, numCommits := 2, 2
	pipeline := make([]string, numPipelines)
	for i := 0; i < numPipelines; i++ {
		pipeline[i] = tu.UniqueString(fmt.Sprintf("pipeline%d_", i))
		input := []string{repo, pipeline[0]}[i]
		require.NoError(t, c.CreatePipeline(
			pipeline[i],
			"",
			[]string{"bash"},
			[]string{"cp /pfs/*/* /pfs/out/"},
			&pps.ParallelismSpec{
				Constant: 1,
			},
			client.NewAtomInput(input, "/*"),
>>>>>>> 52c12b18
			"",
			false,
		))
	}

<<<<<<< HEAD
	numCommits := 5000
	for i := 0; i < numCommits; i++ {
		_, err := c.StartCommit(dataRepo, "master")
		require.NoError(t, err)
		require.NoError(t, c.FinishCommit(dataRepo, "master"))
	}

	commitIter, err := c.FlushCommit([]*pfs.Commit{client.NewCommit(dataRepo, "master")}, nil)
	require.NoError(t, err)
	commitInfos := collectCommitInfos(t, commitIter)
	require.Equal(t, 1, len(commitInfos))

	_, err = c.ListJob("", nil, nil)
	require.NoError(t, err)
=======
	// Commit twice to the input repo, creating 4 jobs and 4 output commits
	commit := make([]*pfs.Commit, numCommits)
	var err error
	for i := 0; i < numCommits; i++ {
		commit[i], err = c.StartCommit(repo, "master")
		require.NoError(t, err)
		_, err = c.PutFile(repo, commit[i].ID, "file", strings.NewReader("foo"))
		require.NoError(t, err)
		require.NoError(t, c.FinishCommit(repo, commit[i].ID))
		commitIter, err := c.FlushCommit([]*pfs.Commit{commit[i]}, nil)
		require.NoError(t, err)
		commitInfos := collectCommitInfos(t, commitIter)
		require.Equal(t, 2, len(commitInfos))
	}

	// Delete the first commit in the input repo (not master, but its parent)
	// Make sure that 'repo' and all downstream repos only have one commit now.
	// This ensures that commits' parents are updated
	commits, err := c.ListCommit(repo, "master", "", 0)
	require.NoError(t, err)
	require.Equal(t, 2, len(commits))
	require.NoError(t, c.DeleteCommit(repo, commit[0].ID))
	for _, r := range []string{repo, pipeline[0], pipeline[1]} {
		commits, err := c.ListCommit(r, "master", "", 0)
		require.NoError(t, err)
		require.Equal(t, 1, len(commits))
		require.Nil(t, commits[0].ParentCommit)
	}

	jis, err := c.ListJob(pipeline[0], nil, nil)
	require.NoError(t, err)
	require.Equal(t, 1, len(jis))

	// Delete the second commit in the input repo (master)
	// Make sure that 'repo' and all downstream repos have no commits. This
	// ensures that branches are updated.
	require.NoError(t, c.DeleteCommit(repo, "master"))
	for _, r := range []string{repo, pipeline[0], pipeline[1]} {
		commits, err := c.ListCommit(r, "master", "", 0)
		require.NoError(t, err)
		require.Equal(t, 0, len(commits))
	}

	// Make one more input commit, to be sure that the branches are still
	// connected properly
	finalCommit, err := c.StartCommit(repo, "master")
	require.NoError(t, err)
	_, err = c.PutFile(repo, finalCommit.ID, "file", strings.NewReader("foo"))
	require.NoError(t, err)
	require.NoError(t, c.FinishCommit(repo, finalCommit.ID))
	commitIter, err := c.FlushCommit([]*pfs.Commit{finalCommit}, nil)
	require.NoError(t, err)
	commitInfos := collectCommitInfos(t, commitIter)
	require.Equal(t, 2, len(commitInfos))
}

// TestDeleteCommitRunsJob creates an input reo, commits several times, and then
// creates a pipeline. Creating the pipeline will spawn a job and while that
// job is running, this test deletes the HEAD commit of the input branch, which
// deletes the job's output commit and cancels the job. This should start
// another pipeline that processes the original input HEAD commit's parent.
func TestDeleteCommitRunsJob(t *testing.T) {
	if testing.Short() {
		t.Skip("Skipping integration tests in short mode")
	}

	c := getPachClient(t)
	defer require.NoError(t, c.DeleteAll())

	// Create an input repo
	repo := tu.UniqueString("TestDeleteCommitRunsJob")
	require.NoError(t, c.CreateRepo(repo))

	// Create two input commits. The input commit has two files: 'time' which
	// determines how long the processing job runs for, and 'data' which
	// determines the job's output. This ensures that the first job (processing
	// the second commit) runs for a long time, making it easy to cancel, while
	// the second job runs quickly, ensuring that the test finishes quickly
	commit1, err := c.StartCommit(repo, "master")
	require.NoError(t, err)
	_, err = c.PutFile(repo, commit1.ID, "/time", strings.NewReader("1"))
	require.NoError(t, err)
	_, err = c.PutFile(repo, commit1.ID, "/data", strings.NewReader("commit 1 data"))
	require.NoError(t, err)
	require.NoError(t, c.FinishCommit(repo, commit1.ID))

	commit2, err := c.StartCommit(repo, "master")
	require.NoError(t, err)
	require.NoError(t, c.DeleteFile(repo, commit2.ID, "/time"))
	_, err = c.PutFile(repo, commit2.ID, "/time", strings.NewReader("600"))
	require.NoError(t, err)
	require.NoError(t, c.DeleteFile(repo, commit2.ID, "/data"))
	_, err = c.PutFile(repo, commit2.ID, "/data", strings.NewReader("commit 2 data"))
	require.NoError(t, err)
	require.NoError(t, c.FinishCommit(repo, commit2.ID))

	// Create sleep + copy pipeline
	pipeline := tu.UniqueString("pipeline")
	require.NoError(t, c.CreatePipeline(
		pipeline,
		"",
		[]string{"bash"},
		[]string{
			"sleep `cat /pfs/*/time`",
			"cp /pfs/*/data /pfs/out/",
		},
		&pps.ParallelismSpec{
			Constant: 1,
		},
		client.NewAtomInput(repo, "/"),
		"",
		false,
	))

	// Wait until PPS has started processing commit2
	require.NoErrorWithinT(t, 30*time.Second, func() error {
		return backoff.Retry(func() error {
			// TODO(msteffen): once github.com/pachyderm/pachyderm/pull/2642 is
			// submitted, change ListJob here to filter on commit1 as the input commit,
			// rather than inspecting the input in the test
			jobInfos, err := c.ListJob(pipeline, nil, nil)
			if err != nil {
				return err
			}
			if len(jobInfos) != 1 {
				return fmt.Errorf("Expected one job, but got %d: %v", len(jobInfos), jobInfos)
			}
			pps.VisitInput(jobInfos[0].Input, func(input *pps.Input) {
				if input.Atom == nil {
					err = fmt.Errorf("expected a single atom input, but got: %v", jobInfos[0].Input)
					return
				}
				if input.Atom.Commit != commit2.ID {
					err = fmt.Errorf("expected job to process %s, but instead processed: %s", commit2.ID, jobInfos[0].Input)
					return
				}
			})
			return err
		}, backoff.NewTestingBackOff())
	})

	// Delete the first commit in the input repo
	require.NoError(t, c.DeleteCommit(repo, commit2.ID))

	// Wait until PPS has started processing commit1
	require.NoErrorWithinT(t, 30*time.Second, func() error {
		return backoff.Retry(func() error {
			// TODO(msteffen): as above, change ListJob here to filter on commit2 as
			// the input, rather than inspecting the input in the test
			jobInfos, err := c.ListJob(pipeline, nil, nil)
			if err != nil {
				return err
			}
			if len(jobInfos) != 1 {
				return fmt.Errorf("Expected one job, but got %d: %v", len(jobInfos), jobInfos)
			}
			pps.VisitInput(jobInfos[0].Input, func(input *pps.Input) {
				if input.Atom == nil {
					err = fmt.Errorf("expected a single atom input, but got: %v", jobInfos[0].Input)
					return
				}
				if input.Atom.Commit != commit1.ID {
					err = fmt.Errorf("expected job to process %s, but instead processed: %s", commit1.ID, jobInfos[0].Input)
					return
				}
			})
			return err
		}, backoff.NewTestingBackOff())
	})

	iter, err := c.FlushCommit([]*pfs.Commit{commit1}, []*pfs.Repo{client.NewRepo(pipeline)})
	require.NoError(t, err)
	commitInfos := collectCommitInfos(t, iter)
	require.Equal(t, 1, len(commitInfos))

	// Check that the job processed the right data
	buf := bytes.Buffer{}
	err = c.GetFile(repo, "master", "/data", 0, 0, &buf)
	require.NoError(t, err)
	require.Equal(t, "commit 1 data", buf.String())

	// Create one more commit to make sure the pipeline can still process input
	// commits
	commit3, err := c.StartCommit(repo, "master")
	require.NoError(t, err)
	require.NoError(t, c.DeleteFile(repo, commit3.ID, "/data"))
	_, err = c.PutFile(repo, commit3.ID, "/data", strings.NewReader("commit 3 data"))
	require.NoError(t, err)
	require.NoError(t, c.FinishCommit(repo, commit3.ID))

	// Flush commit3, and make sure the output is as expected
	iter, err = c.FlushCommit([]*pfs.Commit{commit3}, []*pfs.Repo{client.NewRepo(pipeline)})
	require.NoError(t, err)
	commitInfos = collectCommitInfos(t, iter)
	require.Equal(t, 1, len(commitInfos))

	buf.Reset()
	err = c.GetFile(pipeline, commitInfos[0].Commit.ID, "/data", 0, 0, &buf)
	require.NoError(t, err)
	require.Equal(t, "commit 3 data", buf.String())
}

func TestEntryPoint(t *testing.T) {
	if testing.Short() {
		t.Skip("Skipping integration tests in short mode")
	}

	c := getPachClient(t)
	defer require.NoError(t, c.DeleteAll())

	dataRepo := tu.UniqueString("TestEntryPoint_data")
	require.NoError(t, c.CreateRepo(dataRepo))

	commit1, err := c.StartCommit(dataRepo, "master")
	require.NoError(t, err)
	_, err = c.PutFile(dataRepo, commit1.ID, "file", strings.NewReader("foo"))
	require.NoError(t, err)
	require.NoError(t, c.FinishCommit(dataRepo, commit1.ID))

	pipeline := tu.UniqueString("TestSimplePipeline")
	require.NoError(t, c.CreatePipeline(
		pipeline,
		"pachyderm_entrypoint",
		nil,
		nil,
		&pps.ParallelismSpec{
			Constant: 1,
		},
		&pps.Input{
			Atom: &pps.AtomInput{
				Name: "in",
				Repo: dataRepo,
				Glob: "/*",
			},
		},
		"",
		false,
	))

	commitIter, err := c.FlushCommit([]*pfs.Commit{commit1}, nil)
	require.NoError(t, err)
	commitInfos := collectCommitInfos(t, commitIter)
	require.Equal(t, 1, len(commitInfos))

	var buf bytes.Buffer
	require.NoError(t, c.GetFile(commitInfos[0].Commit.Repo.Name, commitInfos[0].Commit.ID, "file", 0, 0, &buf))
	require.Equal(t, "foo", buf.String())
}

func TestDeleteSpecRepo(t *testing.T) {
	if testing.Short() {
		t.Skip("Skipping integration tests in short mode")
	}

	c := getPachClient(t)
	dataRepo := tu.UniqueString("TestDeleteSpecRepo_data")
	require.NoError(t, c.CreateRepo(dataRepo))

	pipeline := tu.UniqueString("TestSimplePipeline")
	require.NoError(t, c.CreatePipeline(
		pipeline,
		"pachyderm_entrypoint",
		[]string{"echo", "foo"},
		nil,
		&pps.ParallelismSpec{
			Constant: 1,
		},
		client.NewAtomInput(dataRepo, "/"),
		"",
		false,
	))
	require.YesError(t, c.DeleteRepo("spec", false))
>>>>>>> 52c12b18
}

func getAllObjects(t testing.TB, c *client.APIClient) []*pfs.Object {
	objectsClient, err := c.ListObjects(context.Background(), &pfs.ListObjectsRequest{})
	require.NoError(t, err)
	var objects []*pfs.Object
	for object, err := objectsClient.Recv(); err != io.EOF; object, err = objectsClient.Recv() {
		require.NoError(t, err)
		objects = append(objects, object)
	}
	return objects
}

func getAllTags(t testing.TB, c *client.APIClient) []string {
	tagsClient, err := c.ListTags(context.Background(), &pfs.ListTagsRequest{})
	require.NoError(t, err)
	var tags []string
	for resp, err := tagsClient.Recv(); err != io.EOF; resp, err = tagsClient.Recv() {
		require.NoError(t, err)
		tags = append(tags, resp.Tag.Name)
	}
	return tags
}

func restartAll(t *testing.T) {
	k := getKubeClient(t)
	podsInterface := k.CoreV1().Pods(v1.NamespaceDefault)
	podList, err := podsInterface.List(
		metav1.ListOptions{
			LabelSelector: "suite=pachyderm",
		})
	require.NoError(t, err)
	for _, pod := range podList.Items {
		require.NoError(t, podsInterface.Delete(pod.Name, &metav1.DeleteOptions{
			GracePeriodSeconds: new(int64),
		}))
	}
	waitForReadiness(t)
}

func restartOne(t *testing.T) {
	k := getKubeClient(t)
	podsInterface := k.CoreV1().Pods(v1.NamespaceDefault)
	podList, err := podsInterface.List(
		metav1.ListOptions{
			LabelSelector: "app=pachd",
		})
	require.NoError(t, err)
	require.NoError(t, podsInterface.Delete(
		podList.Items[rand.Intn(len(podList.Items))].Name,
		&metav1.DeleteOptions{GracePeriodSeconds: new(int64)}))
	waitForReadiness(t)
}

const (
	retries = 10
)

// getUsablePachClient is like getPachClient except it blocks until it gets a
// connection that actually works
func getUsablePachClient(t *testing.T) *client.APIClient {
	for i := 0; i < retries; i++ {
		client := getPachClient(t)
		ctx, cancel := context.WithTimeout(context.Background(), time.Second*30)
		defer cancel() //cleanup resources
		_, err := client.PfsAPIClient.ListRepo(ctx, &pfs.ListRepoRequest{})
		if err == nil {
			return client
		}
	}
	t.Fatalf("failed to connect after %d tries", retries)
	return nil
}

func podRunningAndReady(e watch.Event) (bool, error) {
	if e.Type == watch.Deleted {
		return false, errors.New("received DELETE while watching pods")
	}
	pod, ok := e.Object.(*v1.Pod)
	if !ok {
	}
	return pod.Status.Phase == v1.PodRunning, nil
}

func waitForReadiness(t testing.TB) {
	k := getKubeClient(t)
	deployment := pachdDeployment(t)
	for {
		newDeployment, err := k.Apps().Deployments(v1.NamespaceDefault).Get(deployment.Name, metav1.GetOptions{})
		require.NoError(t, err)
		if newDeployment.Status.ObservedGeneration >= deployment.Generation && newDeployment.Status.Replicas == *newDeployment.Spec.Replicas {
			break
		}
		time.Sleep(time.Second * 5)
	}
	watch, err := k.CoreV1().Pods(v1.NamespaceDefault).Watch(metav1.ListOptions{
		LabelSelector: "app=pachd",
	})
	defer watch.Stop()
	require.NoError(t, err)
	readyPods := make(map[string]bool)
	for event := range watch.ResultChan() {
		ready, err := podRunningAndReady(event)
		require.NoError(t, err)
		if ready {
			pod, ok := event.Object.(*v1.Pod)
			if !ok {
				t.Fatal("event.Object should be an object")
			}
			readyPods[pod.Name] = true
			if len(readyPods) == int(*deployment.Spec.Replicas) {
				break
			}
		}
	}
}

func simulateGitPush(t *testing.T, pathToPayload string) {
	payload, err := ioutil.ReadFile(pathToPayload)
	require.NoError(t, err)
	req, err := http.NewRequest(
		"POST",
		fmt.Sprintf("http://127.0.0.1:%v/v1/handle/push", githook.GitHookPort+30000),
		bytes.NewBuffer(payload),
	)
	req.Header.Set("X-Github-Delivery", "2984f5d0-c032-11e7-82d7-ed3ee54be25d")
	req.Header.Set("User-Agent", "GitHub-Hookshot/c1d08eb")
	req.Header.Set("X-Github-Event", "push")
	req.Header.Set("Content-Type", "application/json")

	client := &http.Client{}
	resp, err := client.Do(req)
	require.NoError(t, err)
	defer resp.Body.Close()

	require.Equal(t, 200, resp.StatusCode)
}

func pipelineRc(t testing.TB, pipelineInfo *pps.PipelineInfo) (*v1.ReplicationController, error) {
	k := getKubeClient(t)
	rc := k.CoreV1().ReplicationControllers(v1.NamespaceDefault)
	return rc.Get(
		ppsutil.PipelineRcName(pipelineInfo.Pipeline.Name, pipelineInfo.Version),
		metav1.GetOptions{})
}

func pachdDeployment(t testing.TB) *apps.Deployment {
	k := getKubeClient(t)
	result, err := k.Apps().Deployments(v1.NamespaceDefault).Get("pachd", metav1.GetOptions{})
	require.NoError(t, err)
	return result
}

// scalePachd scales the number of pachd nodes up or down.
// If up is true, then the number of nodes will be within (n, 2n]
// If up is false, then the number of nodes will be within [1, n)
func scalePachdRandom(t testing.TB, up bool) {
	pachdRc := pachdDeployment(t)
	originalReplicas := *pachdRc.Spec.Replicas
	for {
		if up {
			*pachdRc.Spec.Replicas = originalReplicas + int32(rand.Intn(int(originalReplicas))+1)
		} else {
			*pachdRc.Spec.Replicas = int32(rand.Intn(int(originalReplicas)-1) + 1)
		}

		if *pachdRc.Spec.Replicas != originalReplicas {
			break
		}
	}
	scalePachdN(t, int(*pachdRc.Spec.Replicas))
}

// scalePachdN scales the number of pachd nodes to N
func scalePachdN(t testing.TB, n int) {
	k := getKubeClient(t)
	// Modify the type metadata of the Deployment spec we read from k8s, so that
	// k8s will accept it if we're talking to a 1.7 cluster
	pachdDeployment := pachdDeployment(t)
	*pachdDeployment.Spec.Replicas = int32(n)
	pachdDeployment.TypeMeta.APIVersion = "apps/v1beta1"
	_, err := k.Apps().Deployments(v1.NamespaceDefault).Update(pachdDeployment)
	require.NoError(t, err)
	waitForReadiness(t)
	// Unfortunately, even when all pods are ready, the cluster membership
	// protocol might still be running, thus PFS API calls might fail.  So
	// we wait a little bit for membership to stablize.
	time.Sleep(15 * time.Second)
}

// scalePachd reads the number of pachd nodes from an env variable and
// scales pachd accordingly.
func scalePachd(t testing.TB) {
	nStr := os.Getenv("PACHD")
	if nStr == "" {
		return
	}
	n, err := strconv.Atoi(nStr)
	require.NoError(t, err)
	scalePachdN(t, n)
}

func getKubeClient(t testing.TB) *kube.Clientset {
	var config *rest.Config
	host := os.Getenv("KUBERNETES_SERVICE_HOST")
	if host != "" {
		var err error
		config, err = rest.InClusterConfig()
		require.NoError(t, err)
	} else {
		// Use kubectl binary to parse .kube/config and get address of current
		// cluster. Hopefully, once we upgrade to k8s.io/client-go, we will be able
		// to do this in-process with a library
		// First, figure out if we're talking to minikube or localhost
		cmd := exec.Command("kubectl", "config", "current-context")
		if context, err := cmd.Output(); err == nil {
			context = bytes.TrimSpace(context)
			// kubectl has a context -- not talking to localhost
			// Get cluster and user name from kubectl
			buf := &bytes.Buffer{}
			cmd := tu.BashCmd(strings.Join([]string{
				`kubectl config get-contexts "{{.context}}" | tail -n+2 | awk '{print $3}'`,
				`kubectl config get-contexts "{{.context}}" | tail -n+2 | awk '{print $4}'`,
			}, "\n"),
				"context", string(context))
			cmd.Stdout = buf
			require.NoError(t, cmd.Run(), "couldn't get kubernetes context info")
			lines := strings.Split(buf.String(), "\n")
			clustername, username := lines[0], lines[1]

			// Get user info
			buf.Reset()
			cmd = tu.BashCmd(strings.Join([]string{
				`cluster="$(kubectl config view -o json | jq -r '.users[] | select(.name == "{{.user}}") | .user' )"`,
				`echo "${cluster}" | jq -r '.["client-certificate"]'`,
				`echo "${cluster}" | jq -r '.["client-key"]'`,
			}, "\n"),
				"user", username)
			cmd.Stdout = buf
			require.NoError(t, cmd.Run(), "couldn't get kubernetes user info")
			lines = strings.Split(buf.String(), "\n")
			clientCert, clientKey := lines[0], lines[1]

			// Get cluster info
			buf.Reset()
			cmd = tu.BashCmd(strings.Join([]string{
				`cluster="$(kubectl config view -o json | jq -r '.clusters[] | select(.name == "{{.cluster}}") | .cluster')"`,
				`echo "${cluster}" | jq -r .server`,
				`echo "${cluster}" | jq -r '.["certificate-authority"]'`,
			}, "\n"),
				"cluster", clustername)
			cmd.Stdout = buf
			require.NoError(t, cmd.Run(), "couldn't get kubernetes cluster info: %s", buf.String())
			lines = strings.Split(buf.String(), "\n")
			address, CAKey := lines[0], lines[1]

			// Generate config
			config = &rest.Config{
				Host: address,
				TLSClientConfig: rest.TLSClientConfig{
					CertFile: clientCert,
					KeyFile:  clientKey,
					CAFile:   CAKey,
				},
			}
		} else {
			// no context -- talking to localhost
			config = &rest.Config{
				Host: "http://0.0.0.0:8080",
				TLSClientConfig: rest.TLSClientConfig{
					Insecure: false,
				},
			}
		}
	}
	k, err := kube.NewForConfig(config)
	require.NoError(t, err)
	return k
}

var pachClient *client.APIClient
var getPachClientOnce sync.Once

func getPachClient(t testing.TB) *client.APIClient {
	getPachClientOnce.Do(func() {
		var err error
		if addr := os.Getenv("PACHD_PORT_650_TCP_ADDR"); addr != "" {
			pachClient, err = client.NewInCluster()
		} else {
			pachClient, err = client.NewOnUserMachine(false, "user")
		}
		require.NoError(t, err)
	})
	return pachClient
}<|MERGE_RESOLUTION|>--- conflicted
+++ resolved
@@ -6632,25 +6632,20 @@
 	require.Equal(t, 1, len(jobInfos))
 }
 
-<<<<<<< HEAD
 func TestManyJobs(t *testing.T) {
-=======
-func TestExtractRestore(t *testing.T) {
->>>>>>> 52c12b18
-	if testing.Short() {
-		t.Skip("Skipping integration tests in short mode")
-	}
-
-	c := getPachClient(t)
-	defer require.NoError(t, c.DeleteAll())
-
-<<<<<<< HEAD
-	dataRepo := uniqueString("TestManyJobs_data")
+	if testing.Short() {
+		t.Skip("Skipping integration tests in short mode")
+	}
+
+	c := getPachClient(t)
+	defer require.NoError(t, c.DeleteAll())
+
+	dataRepo := tu.UniqueString("TestManyJobs_data")
 	require.NoError(t, c.CreateRepo(dataRepo))
 
 	numPipelines := 10
 	for i := 0; i < numPipelines; i++ {
-		pipeline := uniqueString("TestManyJobs")
+		pipeline := tu.UniqueString("TestManyJobs")
 		require.NoError(t, c.CreatePipeline(
 			pipeline,
 			"",
@@ -6660,7 +6655,35 @@
 				Constant: 1,
 			},
 			client.NewAtomInput(dataRepo, "/*"),
-=======
+			"",
+			false,
+		))
+	}
+
+	numCommits := 5000
+	for i := 0; i < numCommits; i++ {
+		_, err := c.StartCommit(dataRepo, "master")
+		require.NoError(t, err)
+		require.NoError(t, c.FinishCommit(dataRepo, "master"))
+	}
+
+	commitIter, err := c.FlushCommit([]*pfs.Commit{client.NewCommit(dataRepo, "master")}, nil)
+	require.NoError(t, err)
+	commitInfos := collectCommitInfos(t, commitIter)
+	require.Equal(t, 1, len(commitInfos))
+
+	_, err = c.ListJob("", nil, nil)
+	require.NoError(t, err)
+}
+
+func TestExtractRestore(t *testing.T) {
+	if testing.Short() {
+		t.Skip("Skipping integration tests in short mode")
+	}
+
+	c := getPachClient(t)
+	defer require.NoError(t, c.DeleteAll())
+
 	dataRepo := tu.UniqueString("TestExtractRestore_data")
 	require.NoError(t, c.CreateRepo(dataRepo))
 
@@ -6917,28 +6940,11 @@
 				Constant: 1,
 			},
 			client.NewAtomInput(input, "/*"),
->>>>>>> 52c12b18
 			"",
 			false,
 		))
 	}
 
-<<<<<<< HEAD
-	numCommits := 5000
-	for i := 0; i < numCommits; i++ {
-		_, err := c.StartCommit(dataRepo, "master")
-		require.NoError(t, err)
-		require.NoError(t, c.FinishCommit(dataRepo, "master"))
-	}
-
-	commitIter, err := c.FlushCommit([]*pfs.Commit{client.NewCommit(dataRepo, "master")}, nil)
-	require.NoError(t, err)
-	commitInfos := collectCommitInfos(t, commitIter)
-	require.Equal(t, 1, len(commitInfos))
-
-	_, err = c.ListJob("", nil, nil)
-	require.NoError(t, err)
-=======
 	// Commit twice to the input repo, creating 4 jobs and 4 output commits
 	commit := make([]*pfs.Commit, numCommits)
 	var err error
@@ -7211,7 +7217,6 @@
 		false,
 	))
 	require.YesError(t, c.DeleteRepo("spec", false))
->>>>>>> 52c12b18
 }
 
 func getAllObjects(t testing.TB, c *client.APIClient) []*pfs.Object {
