--- conflicted
+++ resolved
@@ -441,21 +441,13 @@
 				}
 				extractReader.buf.Write(op.Op1_10.Object.Value)
 				if _, _, err := pachClient.PutObject(extractReader); err != nil {
-<<<<<<< HEAD
-					return fmt.Errorf("error putting object: %v", err)
-=======
 					return errors.Wrapf(err, "error putting object")
->>>>>>> 1297a4eb
 				}
 			} else if op.Op1_10.Block != nil {
 				if len(op.Op1_10.Block.Value) == 0 {
 					// Empty block
 					if _, err := pachClient.PutBlock(op.Op1_10.Block.Block.Hash, bytes.NewReader(nil)); err != nil {
-<<<<<<< HEAD
-						return fmt.Errorf("error putting block: %v", err)
-=======
 						return errors.Wrapf(err, "error putting block")
->>>>>>> 1297a4eb
 					}
 				} else {
 					extractReader := &extractBlockReader{
@@ -465,11 +457,7 @@
 					}
 					extractReader.buf.Write(op.Op1_10.Block.Value)
 					if _, err := pachClient.PutBlock(op.Op1_10.Block.Block.Hash, extractReader); err != nil {
-<<<<<<< HEAD
-						return fmt.Errorf("error putting block: %v", err)
-=======
 						return errors.Wrapf(err, "error putting block")
->>>>>>> 1297a4eb
 					}
 				}
 			} else {
@@ -707,11 +695,7 @@
 		if r.version == v1_7 {
 			return 0, errors.Errorf("invalid version 1.7 doesn't have extracted blocks")
 		} else if r.version == v1_8 {
-<<<<<<< HEAD
-			return 0, fmt.Errorf("invalid version 1.8 doesn't have extracted blocks")
-=======
 			return 0, errors.Errorf("invalid version 1.8 doesn't have extracted blocks")
->>>>>>> 1297a4eb
 		} else if r.version == v1_9 {
 			if op.Op1_9.Block == nil {
 				return 0, errors.Errorf("expected a block, but got: %v", op)
@@ -719,11 +703,7 @@
 			value = op.Op1_9.Block.Value
 		} else {
 			if op.Op1_10.Block == nil {
-<<<<<<< HEAD
-				return 0, fmt.Errorf("expected a block, but got: %v", op)
-=======
 				return 0, errors.Errorf("expected a block, but got: %v", op)
->>>>>>> 1297a4eb
 			}
 			value = op.Op1_10.Block.Value
 		}
