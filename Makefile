--- conflicted
+++ resolved
@@ -241,20 +241,19 @@
 	git checkout src/server/vendor
 	#errcheck $$(go list ./src/... | grep -v src/cmd/ppsd | grep -v src/pfs$$ | grep -v src/pps$$)
 
-test: pretest test-client clean-launch-test-rethinkdb launch-test-rethinkdb test-fuse test-local docker-build docker-build-netcat clean-launch-dev launch-dev integration-tests example-tests
-
-<<<<<<< HEAD
+#test: pretest test-client clean-launch-test-rethinkdb launch-test-rethinkdb test-fuse test-local docker-build docker-build-netcat clean-launch-dev launch-dev integration-tests example-tests
+
+test: docker-build clean-launch-dev launch-dev pfs-test pps-test
+
 pfs-test:
 	go test ./src/server/pfs/server
 
 pps-test:
 	go test ./src/server/pachyderm_test.go
 
-bench:
-	go test ./src/server/pachyderm_bench_test.go -bench=.
-
-=======
->>>>>>> 66a27243
+local-bench:
+	go test ./src/server -bench=. -run=XXX
+
 test-client:
 	rm -rf src/client/vendor
 	rm -rf src/server/vendor/github.com/pachyderm
